--- conflicted
+++ resolved
@@ -1,10 +1,8 @@
 package org.broadinstitute.hail.driver
 
 import org.broadinstitute.hail.Utils._
-import org.broadinstitute.hail.expr
+import org.broadinstitute.hail.expr._
 import org.broadinstitute.hail.methods._
-import org.broadinstitute.hail.variant._
-import org.broadinstitute.hail.annotations._
 import org.kohsuke.args4j.{Option => Args4jOption}
 import scala.collection.mutable.ArrayBuffer
 
@@ -35,21 +33,16 @@
     val output = options.output
 
     val symTab = Map(
-      "s" ->(0, expr.TSample),
-<<<<<<< HEAD
-      "sa" ->(1, vds.metadata.sampleAnnotationSignatures))
+      "s" ->(0, TSample),
+      "sa" ->(1, sas))
     val a = new ArrayBuffer[Any]()
     for (_ <- symTab)
       a += null
-=======
-      "sa" ->(1, sas.dType))
-    val a = new Array[Any](2)
->>>>>>> 98233508
 
     val (header, fs) = if (cond.endsWith(".columns"))
       ExportTSV.parseColumnsFile(symTab, a, cond, vds.sparkContext.hadoopConfiguration)
     else
-      expr.Parser.parseExportArgs(symTab, a, cond)
+      Parser.parseExportArgs(symTab, a, cond)
 
     hadoopDelete(output, state.hadoopConf, recursive = true)
 
@@ -57,11 +50,7 @@
     val lines = for (s <- vds.localSamples) yield {
       sb.clear()
       a(0) = vds.sampleIds(s)
-<<<<<<< HEAD
-      a(1) = vds.metadata.sampleAnnotations(s)
-=======
       a(1) = vds.sampleAnnotations(s)
->>>>>>> 98233508
       var first = true
       fs.foreach { f =>
         if (first)
