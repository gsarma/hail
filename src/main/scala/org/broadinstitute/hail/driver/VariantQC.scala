package org.broadinstitute.hail.driver

import org.apache.commons.math3.distribution.BinomialDistribution
import org.apache.spark.rdd.RDD
import org.apache.spark.util.StatCounter
import org.broadinstitute.hail.variant._
import org.broadinstitute.hail.Utils._
import org.broadinstitute.hail.stats.LeveneHaldane
import org.kohsuke.args4j.{Option => Args4jOption}

import scala.collection.mutable

object VariantQCCombiner {
  val header = "nCalled\t" +
    "nNotCalled\t" +
    "nHomRef\t" +
    "nHet\t" +
    "nHomVar\t" +
    "dpMean\tdpStDev\t" +
    "dpMeanHomRef\tdpStDevHomRef\t" +
    "dpMeanHet\tdpStDevHet\t" +
    "dpMeanHomVar\tdpStDevHomVar\t" +
    "gqMean\tgqStDev\t" +
    "gqMeanHomRef\tgqStDevHomRef\t" +
    "gqMeanHet\tgqStDevHet\t" +
    "gqMeanHomVar\tgqStDevHomVar\t" +
    "MAF\t" +
    "nNonRef\t" +
    "rHeterozygosity\t" +
    "rHetHomVar\t" +
    "rExpectedHetFrequency\tpHWE\t"
}

class VariantQCCombiner extends Serializable {
  var nNotCalled: Int = 0
  var nHomRef: Int = 0
  var nHet: Int = 0
  var nHomVar: Int = 0
  var refDepth: Int = 0
  var altDepth: Int = 0

  val dpSC = new StatCounter()
  val dpHomRefSC = new StatCounter()
  val dpHetSC = new StatCounter()
  val dpHomVarSC = new StatCounter()

  val gqSC: StatCounter = new StatCounter()
  val gqHomRefSC: StatCounter = new StatCounter()
  val gqHetSC: StatCounter = new StatCounter()
  val gqHomVarSC: StatCounter = new StatCounter()

  // FIXME per-genotype

  def merge(g: Genotype): VariantQCCombiner = {
    (g.call.map(_.gt): @unchecked) match {
      case Some(0) =>
        nHomRef += 1
        dpSC.merge(g.dp)
        dpHomRefSC.merge(g.dp)
        gqSC.merge(g.gq)
        gqHomRefSC.merge(g.gq)
      case Some(1) =>
        nHet += 1
        refDepth += g.ad._1
        altDepth += g.ad._2
        dpSC.merge(g.dp)
        dpHetSC.merge(g.dp)
        gqSC.merge(g.gq)
        gqHetSC.merge(g.gq)
      case Some(2) =>
        nHomVar += 1
        dpSC.merge(g.dp)
        dpHomVarSC.merge(g.dp)
        gqSC.merge(g.gq)
        gqHomVarSC.merge(g.gq)
      case None =>
        nNotCalled += 1
    }

    this
  }

  def merge(that: VariantQCCombiner): VariantQCCombiner = {
    nNotCalled += that.nNotCalled
    nHomRef += that.nHomRef
    nHet += that.nHet
    nHomVar += that.nHomVar
    refDepth += that.refDepth
    altDepth += that.altDepth

    dpSC.merge(that.dpSC)
    dpHomRefSC.merge(that.dpHomRefSC)
    dpHetSC.merge(that.dpHetSC)
    dpHomVarSC.merge(that.dpHomVarSC)

    gqSC.merge(that.gqSC)
    gqHomRefSC.merge(that.gqHomRefSC)
    gqHetSC.merge(that.gqHetSC)
    gqHomVarSC.merge(that.gqHomVarSC)

    this
  }

  def emitSC(sb: mutable.StringBuilder, sc: StatCounter) {
    sb.tsvAppend(someIf(sc.count > 0, sc.mean))
    sb += '\t'
    sb.tsvAppend(someIf(sc.count > 0, sc.stdev))
  }

  def HWEStats: (Option[Double], Double) = {
    // rExpectedHetFrequency, pHWE
    val n = nHomRef + nHet + nHomVar
    val nAB = nHet
    val nA = nAB + 2 * nHomRef.min(nHomVar)

    val LH = LeveneHaldane(n, nA)
    (divOption(LH.getNumericalMean, n), LH.exactMidP(nAB))
  }

  def emit(sb: mutable.StringBuilder) {
    val nCalled = nHomRef + nHet + nHomVar

    sb.append(nCalled)
    sb += '\t'
    sb.append(nNotCalled)
    sb += '\t'
    sb.append(nHomRef)
    sb += '\t'
    sb.append(nHet)
    sb += '\t'
    sb.append(nHomVar)
    sb += '\t'

    emitSC(sb, dpSC)
    sb += '\t'
    emitSC(sb, dpHomRefSC)
    sb += '\t'
    emitSC(sb, dpHetSC)
    sb += '\t'
    emitSC(sb, dpHomVarSC)
    sb += '\t'

    emitSC(sb, gqSC)
    sb += '\t'
    emitSC(sb, gqHomRefSC)
    sb += '\t'
    emitSC(sb, gqHetSC)
    sb += '\t'
    emitSC(sb, gqHomVarSC)
    sb += '\t'

    // MAF
    val refAlleles = nHomRef * 2 + nHet
    val altAlleles = nHomVar * 2 + nHet
    sb.tsvAppend(divOption(altAlleles, refAlleles + altAlleles))
    sb += '\t'

    // nNonRef
    sb.append(nHet + nHomVar)
    sb += '\t'

    // rHeterozygosity
    sb.tsvAppend(divOption(nHet, nCalled))
    sb += '\t'

    // rHetHomVar
    sb.tsvAppend(divOption(nHet, nHomVar))
    sb += '\t'

<<<<<<< HEAD
    val lh = levineHaldaneStats
    sb.tsvAppend(lh._1)
    sb += '\t'
    sb.append(lh._2)
=======
    val hwe = HWEStats
    sb.tsvAppend(hwe._1)
    sb.append(hwe._2)
>>>>>>> eb9cfbde
  }
}

object VariantQC extends Command {

  class Options extends BaseOptions {
    @Args4jOption(required = true, name = "-o", aliases = Array("--output"), usage = "Output file")
    var output: String = _
  }

  def newOptions = new Options

  def name = "variantqc"

  def description = "Compute per-variant QC metrics"

  def results(vds: VariantDataset): RDD[(Variant, VariantQCCombiner)] =
    vds
      .aggregateByVariant(new VariantQCCombiner)((comb, g) => comb.merge(g),
        (comb1, comb2) => comb1.merge(comb2))

  def run(state: State, options: Options): State = {
    val vds = state.vds

    val output = options.output

    writeTextFile(output + ".header", state.hadoopConf) { s =>
      s.write("Chrom\tPos\tRef\tAlt\t")
      s.write(VariantQCCombiner.header)
      s.write("\n")
    }

    hadoopDelete(output, state.hadoopConf, true)
    val r = results(vds)
      .map { case (v, comb) =>
        val sb = new StringBuilder()
        sb.append(v.contig)
        sb += '\t'
        sb.append(v.start)
        sb += '\t'
        sb.append(v.ref)
        sb += '\t'
        sb.append(v.alt)
        sb += '\t'
        comb.emit(sb)
        sb.result()
      }.saveAsTextFile(output)

    state
  }
}<|MERGE_RESOLUTION|>--- conflicted
+++ resolved
@@ -167,16 +167,11 @@
     sb.tsvAppend(divOption(nHet, nHomVar))
     sb += '\t'
 
-<<<<<<< HEAD
-    val lh = levineHaldaneStats
-    sb.tsvAppend(lh._1)
-    sb += '\t'
-    sb.append(lh._2)
-=======
+    // Hardy-Weinberg statistics
     val hwe = HWEStats
     sb.tsvAppend(hwe._1)
+    sb += '\t'
     sb.append(hwe._2)
->>>>>>> eb9cfbde
   }
 }
 
