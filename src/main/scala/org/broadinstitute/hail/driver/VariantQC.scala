--- conflicted
+++ resolved
@@ -252,17 +252,13 @@
       "rHetHomVar" -> divOption(nHet, nHomVar),
       "rExpectedHetFrequency" -> hwe._1,
       "pHWE" -> hwe._2)
-      .flatMap { case (k, v) => v match {
-        case Some(value) => Some(k, value)
-        case None => None
-<<<<<<< HEAD
-        case _ => Some(k, v)
-      }}
-=======
-        case _ => Some(k, v.toString)
+      .flatMap { case (k, v) =>
+        v match {
+          case Some(value) => Some(k, value)
+          case None => None
+          case _ => Some(k, v)
+        }
       }
-      }
->>>>>>> 9f4dbdf4
   }
 }
 
@@ -295,16 +291,6 @@
 
     val output = options.output
 
-<<<<<<< HEAD
-    if (options.store)
-      state.copy(vds = vds.mapAnnotationsWithAggregate(new VariantQCCombiner)((comb, v, s, g) => comb.merge(g),
-        (comb1, comb2) => comb1.merge(comb2),
-        (va: Annotations, comb: VariantQCCombiner) => va + ("qc", Annotations(comb.asMap)))
-        .addVariantAnnotationSignatures("qc", Annotations(VariantQCCombiner.signatures)))
-    else {
-      val qcResults = results(vds)
-
-=======
     if (options.store) {
       val r = results(vds)
         .mapPartitions { it =>
@@ -317,12 +303,12 @@
           rdd = vds.rdd.zipPartitions(r) { case (it, jt) =>
             it.zip(jt).map { case ((v, va, gs), (v2, comb)) =>
               assert(v == v2)
-              (v, va.addMap("qc", comb.asMap), gs)
+              (v, va ++ Annotations(Map("qc" -> comb.asMap)), gs)
             }
           },
-          metadata = vds.metadata.addVariantMapSignatures("qc", VariantQCCombiner.signatures)))
+          metadata = vds.metadata.addVariantAnnotationSignatures(
+            Annotations(Map("qc" -> Annotations(VariantQCCombiner.signatures))))))
     } else {
->>>>>>> 9f4dbdf4
       hadoopDelete(output, state.hadoopConf, recursive = true)
       val r = results(vds)
         .map { case (v, comb) =>
