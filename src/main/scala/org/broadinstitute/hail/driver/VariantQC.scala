--- conflicted
+++ resolved
@@ -200,7 +200,6 @@
     val hwe = HWEStats
     sb.tsvAppend(hwe._1)
     sb += '\t'
-<<<<<<< HEAD
     sb.tsvAppend(hwe._2)
   }
 
@@ -244,9 +243,6 @@
         case None => None
         case _ => Some(k, v.toString)
       }}  
-=======
-    sb.append(hwe._2)
->>>>>>> 531e19be
   }
 }
 
