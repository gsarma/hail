package org.broadinstitute.hail.expr

import org.broadinstitute.hail.annotations._
import org.broadinstitute.hail.Utils._
import org.apache.spark.sql.Row
import org.apache.spark.sql.types._
import org.apache.spark.util.StatCounter
import org.broadinstitute.hail.variant.{AltAllele, Genotype, GenotypeStream, Sample, Variant}

import scala.collection.mutable
import scala.collection.mutable.ArrayBuffer
import scala.reflect.ClassTag
import scala.util.parsing.input.{Position, Positional}
import org.json4s._
import org.json4s.native.JsonMethods._


case class EvalContext(st: SymbolTable,
  a: ArrayBuffer[Any],
  aggregationFunctions: ArrayBuffer[Aggregator])

object EvalContext {
  def apply(symTab: SymbolTable): EvalContext = {
    val a = new ArrayBuffer[Any]()
    val af = new ArrayBuffer[Aggregator]()
    for ((i, t) <- symTab.values) {
      if (i >= 0)
        a += null
    }

    EvalContext(symTab, a, af)
  }
}

trait NumericConversion[T] extends Serializable {
  def to(numeric: Any): T
}

object IntNumericConversion extends NumericConversion[Int] {
  def to(numeric: Any): Int = numeric match {
    case i: Int => i
  }
}

object LongNumericConversion extends NumericConversion[Long] {
  def to(numeric: Any): Long = numeric match {
    case i: Int => i
    case l: Long => l
  }
}

object FloatNumericConversion extends NumericConversion[Float] {
  def to(numeric: Any): Float = numeric match {
    case i: Int => i
    case l: Long => l
    case f: Float => f
  }
}

object DoubleNumericConversion extends NumericConversion[Double] {
  def to(numeric: Any): Double = numeric match {
    case i: Int => i
    case l: Long => l
    case f: Float => f
    case d: Double => d
  }
}

trait Parsable {
  def parse(s: String): Annotation
}

sealed abstract class Type extends Serializable {
<<<<<<< HEAD

  def pretty(sb: StringBuilder, indent: Int, path: Vector[String], arrayDepth: Int) {
    sb.append(" " * indent)
    sb.append(path.last)
    sb.append(": ")
    sb.append("Array[" * arrayDepth)
    sb.append(toString)
    sb.append("]" * arrayDepth)
    sb += '\n'
  }

  def prettyWithValues(sb: StringBuilder, a: Any, indent: Int, path: Vector[String], arrayDepth: Int) {
    sb.append(" " * indent)
    sb.append(path.last)
    sb.append(": ")
    sb.append("Array[" * arrayDepth)
    sb.append(toString)
    sb.append("]" * arrayDepth)
    sb.append(" = ")
    sb.tsvAppend(a)
    sb += '\n'
  }

  def typeCheck(a: Any): Boolean


  def parse(s: String): Annotation =
    throw new UnsupportedOperationException(s"Cannot generate a parser for $toString")
}

sealed abstract class TypeWithSchema extends Type {
=======
  def typeCheck(a: Any): Boolean
}

abstract class TypeWithSchema extends Type {
>>>>>>> 29443d36
  def getAsOption[T](fields: String*)(implicit ct: ClassTag[T]): Option[T] = {
    getOption(fields: _*)
      .flatMap { t =>
        if (ct.runtimeClass.isInstance(t))
          Some(t.asInstanceOf[T])
        else
          None
      }
  }

  def getOption(fields: String*): Option[TypeWithSchema] = getOption(fields.toList)

  def getOption(path: List[String]): Option[TypeWithSchema] = {
    if (path.isEmpty)
      Some(this)
    else
      None
  }

  def delete(fields: String*): (TypeWithSchema, Deleter) = delete(fields.toList)

  def delete(path: List[String]): (TypeWithSchema, Deleter) = {
    if (path.nonEmpty)
      throw new AnnotationPathException()
    else
      (TEmpty, a => Annotation.empty)
  }

  def insert(signature: TypeWithSchema, fields: String*): (TypeWithSchema, Inserter) = insert(signature, fields.toList)

  def insert(signature: TypeWithSchema, path: List[String]): (TypeWithSchema, Inserter) = {
    if (path.nonEmpty)
      TStruct.empty.insert(signature, path)
    else
      (signature, (a, toIns) => toIns.orNull)
  }

  def query(fields: String*): Querier = query(fields.toList)

  def query(path: List[String]): Querier = {
    if (path.nonEmpty)
      throw new AnnotationPathException()
    else
      a => Option(a)
  }

<<<<<<< HEAD
=======
  def pretty(sb: StringBuilder, indent: Int, arrayDepth: Int, printAttrs: Boolean = false) {
    sb.append("Array[" * arrayDepth)
    sb.append(toString)
    sb.append("]" * arrayDepth)
  }

  def makeJSON(a: Annotation): JValue = {
    a match {
      case null => JNull
      case x => selfMakeJSON(a)
    }
  }

  def selfMakeJSON(a: Annotation): JValue

>>>>>>> 29443d36
  def fieldOption(fields: String*): Option[Field] = fieldOption(fields.toList)

  def fieldOption(path: List[String]): Option[Field] =
    None

  def schema: DataType
<<<<<<< HEAD
=======

>>>>>>> 29443d36
}

case object TEmpty extends TypeWithSchema {
  override def toString = "Empty"

  def typeCheck(a: Any): Boolean = a == null

  def schema =
  // placeholder
    BooleanType

  def selfMakeJSON(a: Annotation): JValue = JNothing

  override def makeJSON(a: Annotation): JValue = JNothing
}

<<<<<<< HEAD
case object TBoolean extends TypeWithSchema {
=======
case object TBoolean extends TypeWithSchema with Parsable {
>>>>>>> 29443d36
  override def toString = "Boolean"

  def typeCheck(a: Any): Boolean = a == null || a.isInstanceOf[Boolean]

  def schema = BooleanType

  def parse(s: String): Annotation = s.toBoolean

  def selfMakeJSON(a: Annotation): JValue = JBool(a.asInstanceOf[Boolean])
}

case object TChar extends TypeWithSchema {
  override def toString = "Char"

  def typeCheck(a: Any): Boolean = a == null || (a.isInstanceOf[String]
    && a.asInstanceOf[String].length == 1)

  def schema = StringType

  def selfMakeJSON(a: Annotation): JValue = JString(a.asInstanceOf[String])
}

abstract class TNumeric extends TypeWithSchema
<<<<<<< HEAD
=======

abstract class TIntegral extends TNumeric
>>>>>>> 29443d36

case object TInt extends TIntegral with Parsable {
  override def toString = "Int"

  def typeCheck(a: Any): Boolean = a == null || a.isInstanceOf[Int]

  def schema = IntegerType

  def parse(s: String): Annotation = s.toInt

  def selfMakeJSON(a: Annotation): JValue = JInt(a.asInstanceOf[Int])
}

case object TLong extends TIntegral with Parsable {
  override def toString = "Long"

  def typeCheck(a: Any): Boolean = a == null || a.isInstanceOf[Long]

  def schema = LongType

  def parse(s: String): Annotation = s.toLong

  def selfMakeJSON(a: Annotation): JValue = JLong(a.asInstanceOf[Long])
}

case object TFloat extends TNumeric with Parsable {
  override def toString = "Float"

  def typeCheck(a: Any): Boolean = a == null || a.isInstanceOf[Float]

  def schema = FloatType

  def parse(s: String): Annotation = s.toFloat

  def selfMakeJSON(a: Annotation): JValue = JDouble(a.asInstanceOf[Float])
}

case object TDouble extends TNumeric with Parsable {
  override def toString = "Double"

  def typeCheck(a: Any): Boolean = a == null || a.isInstanceOf[Double]

  def schema = DoubleType

  def parse(s: String): Annotation = s.toDouble

  def selfMakeJSON(a: Annotation): JValue = JDouble(a.asInstanceOf[Double])
}

<<<<<<< HEAD
case object TString extends TypeWithSchema {
=======
case object TString extends TypeWithSchema with Parsable {
>>>>>>> 29443d36
  override def toString = "String"

  def typeCheck(a: Any): Boolean = a == null || a.isInstanceOf[String]

  def schema = StringType

  def parse(s: String): Annotation = s

  def selfMakeJSON(a: Annotation): JValue = JString(a.asInstanceOf[String])
}

<<<<<<< HEAD
abstract class TIterable extends TypeWithSchema {
  def elementType: Type
}

case class TAggregable(ec: EvalContext) extends Type {
  override def toString = "Aggregable"

  def typeCheck(a: Any): Boolean = a == null || a.isInstanceOf[Iterable[_]]
}

case class TArray(elementType: TypeWithSchema) extends TIterable {
=======
case class TArray(elementType: TypeWithSchema) extends TypeWithSchema {
>>>>>>> 29443d36
  override def toString = s"Array[$elementType]"

  override def pretty(sb: StringBuilder, indent: Int, arrayDepth: Int, printAttrs: Boolean) {
    elementType.pretty(sb, indent, arrayDepth + 1, printAttrs)
  }

  override def prettyWithValues(sb: StringBuilder, a: Any, indent: Int, path: Vector[String], arrayDepth: Int) {
    elementType.prettyWithValues(sb, a, indent, path, arrayDepth + 1)
  }

  def typeCheck(a: Any): Boolean = a == null || (a.isInstanceOf[IndexedSeq[_]] &&
    a.asInstanceOf[IndexedSeq[_]].forall(elementType.typeCheck))

  def schema = ArrayType(elementType.schema)

  def selfMakeJSON(a: Annotation): JValue = {
    val arr = a.asInstanceOf[Seq[Any]]
    JArray(arr.map(elementType.makeJSON).toList)
  }
}

case class TSet(elementType: TypeWithSchema) extends TypeWithSchema {
  override def toString = s"Set[$elementType]"

  def typeCheck(a: Any): Boolean = a == null || a.isInstanceOf[IndexedSeq[_]] &&
    a.asInstanceOf[IndexedSeq[_]].forall(elementType.typeCheck)

  def schema = ArrayType(elementType.schema)

  override def pretty(sb: StringBuilder, indent: Int, arrayDepth: Int, printAttrs: Boolean) {
    elementType.pretty(sb, indent, arrayDepth + 1, printAttrs)
  }

  def selfMakeJSON(a: Annotation): JValue = {
    val arr = a.asInstanceOf[Seq[Any]]
    JArray(arr.map(elementType.makeJSON).toList)
  }
}

case object TSample extends TypeWithSchema {
  override def toString = "Sample"

  def typeCheck(a: Any): Boolean = a == null || a.isInstanceOf[Sample]

  def schema = StructType(Array(
    StructField("id", StringType, nullable = false)))

  def selfMakeJSON(a: Annotation): JValue = a.asInstanceOf[Sample].toJSON
}

case object TGenotype extends TypeWithSchema {
  override def toString = "Genotype"

  def typeCheck(a: Any): Boolean = a == null || a.isInstanceOf[Genotype]

  def schema = Genotype.schema

  def selfMakeJSON(a: Annotation): JValue = a.asInstanceOf[Genotype].toJSON
}

case object TAltAllele extends TypeWithSchema {
  override def toString = "AltAllele"

  def typeCheck(a: Any): Boolean = a == null || a == null || a.isInstanceOf[AltAllele]

  def schema = AltAllele.schema

  def selfMakeJSON(a: Annotation): JValue = a.asInstanceOf[AltAllele].toJSON
}

case object TVariant extends TypeWithSchema {
  override def toString = "Variant"

  def typeCheck(a: Any): Boolean = a == null || a.isInstanceOf[Variant]

  def schema = Variant.schema

  def selfMakeJSON(a: Annotation): JValue = a.asInstanceOf[Variant].toJSON
}

object TStruct {
  def empty: TStruct = TStruct(Array.empty[Field])

  def apply(args: (String, TypeWithSchema)*): TStruct =
    TStruct(args
      .iterator
      .zipWithIndex
      .map { case ((n, t), i) => Field(n, t, i) }
      .toArray)
}

case class Field(name: String, `type`: TypeWithSchema,
  index: Int,
  attrs: Map[String, String] = Map.empty) {
  def attr(s: String): Option[String] = attrs.get(s)

  def pretty(sb: StringBuilder, indent: Int, arrayDepth: Int, printAttrs: Boolean) {
    sb.append(" " * indent)
    sb.append(name)
    sb.append(": ")
    `type`.pretty(sb, indent, arrayDepth, printAttrs)
    if (printAttrs) {
      if (attrs.nonEmpty)
        sb += '\n'
      attrs.foreachBetween { attr =>
        sb.append(" " * (indent + 2))
        sb += '@'
        sb.append(prettyIdentifier(attr._1))
        sb.append("=\"")
        sb.append(escapeString(attr._2))
        sb += '"'
      }(() => sb += '\n')
    }
  }
}

case class TStruct(fields: IndexedSeq[Field]) extends TypeWithSchema {
  val fieldIdx: Map[String, Int] =
    fields.map(f => (f.name, f.index)).toMap

  def selfField(name: String): Option[Field] = fieldIdx.get(name).map(i => fields(i))

  def size: Int = fields.length

  override def getOption(path: List[String]): Option[TypeWithSchema] =
    if (path.isEmpty)
      Some(this)
    else
      selfField(path.head).map(_.`type`).flatMap(t => t.getOption(path.tail))

  override def fieldOption(path: List[String]): Option[Field] =
    if (path.isEmpty)
      None
    else {
      val f = selfField(path.head)
      if (path.length == 1)
        f
      else
        f.flatMap(_.`type`.fieldOption(path.tail))
    }

  override def query(p: List[String]): Querier = {
    if (p.isEmpty)
      a => Option(a)
    else {
      selfField(p.head) match {
        case Some(f) =>
          val q = f.`type`.query(p.tail)
          val localIndex = f.index
          a =>
            if (a == Annotation.empty)
              None
            else
              q(a.asInstanceOf[Row].get(localIndex))
        case None => throw new AnnotationPathException()
      }
    }
  }

  override def delete(p: List[String]): (TypeWithSchema, Deleter) = {
    if (p.isEmpty)
      (TEmpty, a => Annotation.empty)
    else {
      val key = p.head
      val f = selfField(key) match {
        case Some(f) => f
        case None => throw new AnnotationPathException(s"$key not found")
      }
      val index = f.index
      val (newFieldType, d) = f.`type`.delete(p.tail)
      val newType: TypeWithSchema =
        if (newFieldType == TEmpty)
          deleteKey(key, f.index)
        else
          updateKey(key, f.index, newFieldType)

      val localDeleteFromRow = newFieldType == TEmpty

      val deleter: Deleter = { a =>
        if (a == Annotation.empty)
          Annotation.empty
        else {
          val r = a.asInstanceOf[Row]

          if (localDeleteFromRow)
            r.delete(index)
          else
            r.update(index, d(r.get(index)))
        }
      }
      (newType, deleter)
    }
  }

  override def insert(signature: TypeWithSchema, p: List[String]): (TypeWithSchema, Inserter) = {
    if (p.isEmpty)
      (signature, (a, toIns) => toIns.orNull)
    else {
      val key = p.head
      val f = selfField(key)
      val keyIndex = f.map(_.index)
      val (newKeyType, keyF) = f
        .map(_.`type`)
        .getOrElse(TStruct.empty)
        .insert(signature, p.tail)

      val newSignature = keyIndex match {
        case Some(i) => updateKey(key, i, newKeyType)
        case None => appendKey(key, newKeyType)
      }

      val localSize = fields.size

      val inserter: Inserter = (a, toIns) => {
        val r = if (a == Annotation.empty)
          Row.fromSeq(Array.fill[Any](localSize)(null))
        else
          a.asInstanceOf[Row]
        keyIndex match {
          case Some(i) => r.update(i, keyF(r.get(i), toIns))
          case None => r.append(keyF(Annotation.empty, toIns))
        }
      }
      (newSignature, inserter)
    }
  }

  def updateKey(key: String, i: Int, sig: TypeWithSchema): TypeWithSchema = {
    assert(fieldIdx.contains(key))

    val newFields = Array.fill[Field](fields.length)(null)
    for (i <- fields.indices)
      newFields(i) = fields(i)
    newFields(i) = Field(key, sig, i)
    TStruct(newFields)
  }

  def deleteKey(key: String, index: Int): TypeWithSchema = {
    assert(fieldIdx.contains(key))
    if (fields.length == 1)
      TEmpty
    else {
      val newFields = Array.fill[Field](fields.length - 1)(null)
      for (i <- 0 until index)
        newFields(i) = fields(i)
      for (i <- index + 1 until fields.length)
        newFields(i - 1) = fields(i).copy(index = i - 1)
      TStruct(newFields)
    }
  }

  def appendKey(key: String, sig: TypeWithSchema): TStruct = {
    assert(!fieldIdx.contains(key))
    val newFields = Array.fill[Field](fields.length + 1)(null)
    for (i <- fields.indices)
      newFields(i) = fields(i)
    newFields(fields.length) = Field(key, sig, fields.length)
    TStruct(newFields)
  }

  override def toString = "Struct"

  override def pretty(sb: StringBuilder, indent: Int, arrayDepth: Int, printAttrs: Boolean) {
    if (arrayDepth > 0) {
      sb.append("Array[")
      sb += '\n'
      sb.append(" " * (indent + 4))
      pretty(sb, indent + 4, arrayDepth - 1, printAttrs)
      sb += '\n'
      sb.append(" " * indent)
      sb += ']'
    }
    else {
      sb.append("Struct {")
      sb += '\n'
      fields.foreachBetween(f => {
        f.pretty(sb, indent + 4, 0, printAttrs)
      })(() => {
        sb += ','
        sb += '\n'
      })
      sb += '\n'
      sb.append(" " * indent)
      sb += '}'
    }
  }

  override def prettyWithValues(sb: StringBuilder, a: Any, indent: Int, path: Vector[String], arrayDepth: Int) {
    sb.append(" " * indent)
    sb.append(path.last)
    sb.append(": ")
    path.foreachBetween { f => sb.append(f) } { () => sb += '.' }
    for (i <- 0 until arrayDepth)
      sb.append("[<index>]")
    sb.append(".<identifier>\n")

    val rowToPrint =
      if (a == null)
        Row.fromSeq(Array.fill[Any](fields.length)(null))
      else
        a.asInstanceOf[Row]

    for (f <- fields) {
      f.`type`.pretty(sb, rowToPrint.get(f.index), indent + 2, path :+ f.name, 0)
      /*
      if (f.attrs.nonEmpty) {
        sb.append(" " * (indent + 2))
        f.attrs.foreachBetween { case (k, v) =>
          sb.append(k)
          sb += '='
          sb.append(v)
        } { () => sb.append(", ") }
      }
    */
    }
  }


  override def typeCheck(a: Any): Boolean = a == null || {
    a.isInstanceOf[Row] &&
      a.asInstanceOf[Row].toSeq.zip(fields).forall { case (v, f) =>
        val b = f.`type`.typeCheck(v)
        if (!b)
          println(s"v=$v, f=$f")
        b
      }
  }

  def schema = {
    assert(fields.length > 0)
    StructType(fields
      .map { case f =>
        StructField(f.index.toString, f.`type`.schema) //FIXME hack
        //        StructField(f.name, f.`type`.schema)
      })
  }

  def selfMakeJSON(a: Annotation): JValue = {
    val row = a.asInstanceOf[Row]
    JObject(
      fields.map(f => (f.name, f.`type`.makeJSON(row.get(f.index))))
        .toList
    )
  }
}

object AST extends Positional {
  def promoteNumeric(t: TNumeric): Type = t

  def promoteNumeric(lhs: TNumeric, rhs: TNumeric): Type =
    if (lhs == TDouble || rhs == TDouble)
      TDouble
    else if (lhs == TFloat || rhs == TFloat)
      TFloat
    else if (lhs == TLong || rhs == TLong)
      TLong
    else
      TInt

  def evalFlatCompose[T](c: EvalContext, subexpr: AST)
    (g: (T) => Option[Any]): () => Any = {
    val f = subexpr.eval(c)
    () => {
      val x = f()
      if (x != null)
        g(x.asInstanceOf[T]).orNull
      else
        null
    }
  }

  def evalCompose[T](c: EvalContext, subexpr: AST)
    (g: (T) => Any): () => Any = {
    val f = subexpr.eval(c)
    () => {
      val x = f()
      if (x != null)
        g(x.asInstanceOf[T])
      else
        null
    }
  }

  def evalCompose[T1, T2](c: EvalContext, subexpr1: AST, subexpr2: AST)
    (g: (T1, T2) => Any): () => Any = {
    val f1 = subexpr1.eval(c)
    val f2 = subexpr2.eval(c)
    () => {
      val x = f1()
      if (x != null) {
        val y = f2()
        if (y != null)
          g(x.asInstanceOf[T1], y.asInstanceOf[T2])
        else
          null
      } else
        null
    }
  }

  def evalCompose[T1, T2, T3](c: EvalContext, subexpr1: AST, subexpr2: AST, subexpr3: AST)
    (g: (T1, T2, T3) => Any): () => Any = {
    val f1 = subexpr1.eval(c)
    val f2 = subexpr2.eval(c)
    val f3 = subexpr3.eval(c)
    () => {
      val x = f1()
      if (x != null) {
        val y = f2()
        if (y != null) {
          val z = f3()
          if (z != null)
            g(x.asInstanceOf[T1], y.asInstanceOf[T2], z.asInstanceOf[T3])
          else
            null
        } else
          null
      } else
        null
    }
  }

  def evalComposeNumeric[T](c: EvalContext, subexpr: AST)
    (g: (T) => Any)
    (implicit convT: NumericConversion[T]): () => Any = {
    val f = subexpr.eval(c)
    () => {
      val x = f()
      if (x != null)
        g(convT.to(x))
      else
        null
    }
  }


  def evalComposeNumeric[T1, T2](c: EvalContext, subexpr1: AST, subexpr2: AST)
    (g: (T1, T2) => Any)
    (implicit convT1: NumericConversion[T1], convT2: NumericConversion[T2]): () => Any = {
    val f1 = subexpr1.eval(c)
    val f2 = subexpr2.eval(c)
    () => {
      val x = f1()
      if (x != null) {
        val y = f2()
        if (y != null)
          g(convT1.to(x), convT2.to(y))
        else
          null
      } else
        null
    }
  }
}

case class Positioned[T](x: T) extends Positional

sealed abstract class AST(pos: Position, subexprs: Array[AST] = Array.empty) {
  var `type`: Type = null

  def this(posn: Position, subexpr1: AST) = this(posn, Array(subexpr1))

  def this(posn: Position, subexpr1: AST, subexpr2: AST) = this(posn, Array(subexpr1, subexpr2))

  def eval(ec: EvalContext): () => Any

  def typecheckThis(ec: EvalContext): Type = typecheckThis()

  def typecheckThis(): Type = throw new UnsupportedOperationException

  def typecheck(ec: EvalContext) {
    subexprs.foreach(_.typecheck(ec))
    `type` = typecheckThis(ec)
  }

  def parseError(msg: String): Nothing = ParserUtils.error(pos, msg)
}

case class Const(posn: Position, value: Any, t: Type) extends AST(posn) {
  def eval(ec: EvalContext): () => Any = {
    val v = value
    () => v
  }

  override def typecheckThis(): Type = t
}

case class Select(posn: Position, lhs: AST, rhs: String) extends AST(posn, lhs) {
  override def typecheckThis(): Type = {
    (lhs.`type`, rhs) match {
      case (TSample, "id") => TString
      case (TGenotype, "gt") => TInt
      case (TGenotype, "gtj") => TInt
      case (TGenotype, "gtk") => TInt
      case (TGenotype, "ad") => TArray(TInt)
      case (TGenotype, "dp") => TInt
      case (TGenotype, "od") => TInt
      case (TGenotype, "gq") => TInt
      case (TGenotype, "pl") => TArray(TInt)
      case (TGenotype, "isHomRef") => TBoolean
      case (TGenotype, "isHet") => TBoolean
      case (TGenotype, "isHomVar") => TBoolean
      case (TGenotype, "isCalledNonRef") => TBoolean
      case (TGenotype, "isHetNonRef") => TBoolean
      case (TGenotype, "isHetRef") => TBoolean
      case (TGenotype, "isCalled") => TBoolean
      case (TGenotype, "isNotCalled") => TBoolean
      case (TGenotype, "nNonRefAlleles") => TInt
      case (TGenotype, "pAB") => TDouble

      case (TVariant, "contig") => TString
      case (TVariant, "start") => TInt
      case (TVariant, "ref") => TString
      case (TVariant, "altAlleles") => TArray(TAltAllele)
      case (TVariant, "nAltAlleles") => TInt
      case (TVariant, "nAlleles") => TInt
      case (TVariant, "isBiallelic") => TBoolean
      case (TVariant, "nGenotypes") => TInt
      case (TVariant, "inParX") => TBoolean
      case (TVariant, "inParY") => TBoolean
      // assumes biallelic
      case (TVariant, "alt") => TString
      case (TVariant, "altAllele") => TAltAllele

      case (TAltAllele, "ref") => TString
      case (TAltAllele, "alt") => TString
      case (TAltAllele, "isSNP") => TBoolean
      case (TAltAllele, "isMNP") => TBoolean
      case (TAltAllele, "isIndel") => TBoolean
      case (TAltAllele, "isInsertion") => TBoolean
      case (TAltAllele, "isDeletion") => TBoolean
      case (TAltAllele, "isComplex") => TBoolean
      case (TAltAllele, "isTransition") => TBoolean
      case (TAltAllele, "isTransversion") => TBoolean

      case (t: TStruct, _) => {
        t.selfField(rhs) match {
          case Some(f) => f.`type`
          case None => parseError(s"`$t' has no field `$rhs")
        }
      }
      case (t: TNumeric, "toInt") => TInt
      case (t: TNumeric, "toLong") => TLong
      case (t: TNumeric, "toFloat") => TFloat
      case (t: TNumeric, "toDouble") => TDouble
      case (t: TNumeric, "abs") => t
      case (t: TNumeric, "signum") => TInt
      case (TString, "length") => TInt
      case (TArray(_), "length") => TInt
      case (TArray(_), "isEmpty") => TBoolean
      case (TSet(_), "size") => TInt
      case (TSet(_), "isEmpty") => TBoolean

      case (_, "isMissing") => TBoolean
      case (_, "isNotMissing") => TBoolean

      case (t, _) =>
        parseError(s"`$t' has no field `$rhs'")
    }
  }

  def eval(ec: EvalContext): () => Any = ((lhs.`type`, rhs): @unchecked) match {
    case (TSample, "id") => lhs.eval(ec)

    case (TGenotype, "gt") =>
      AST.evalFlatCompose[Genotype](ec, lhs)(_.gt)
    case (TGenotype, "gtj") =>
      AST.evalFlatCompose[Genotype](ec, lhs)(_.gt.map(gtx => Genotype.gtPair(gtx).j))
    case (TGenotype, "gtk") =>
      AST.evalFlatCompose[Genotype](ec, lhs)(_.gt.map(gtx => Genotype.gtPair(gtx).k))
    case (TGenotype, "ad") =>
      AST.evalFlatCompose[Genotype](ec, lhs)(g => g.ad.map(a => a: IndexedSeq[Int]))
    case (TGenotype, "dp") =>
      AST.evalFlatCompose[Genotype](ec, lhs)(_.dp)
    case (TGenotype, "od") =>
      AST.evalFlatCompose[Genotype](ec, lhs)(_.od)
    case (TGenotype, "gq") =>
      AST.evalFlatCompose[Genotype](ec, lhs)(_.gq)
    case (TGenotype, "pl") =>
      AST.evalFlatCompose[Genotype](ec, lhs)(g => g.pl.map(a => a: IndexedSeq[Int]))
    case (TGenotype, "isHomRef") =>
      AST.evalCompose[Genotype](ec, lhs)(_.isHomRef)
    case (TGenotype, "isHet") =>
      AST.evalCompose[Genotype](ec, lhs)(_.isHet)
    case (TGenotype, "isHomVar") =>
      AST.evalCompose[Genotype](ec, lhs)(_.isHomVar)
    case (TGenotype, "isCalledNonRef") =>
      AST.evalCompose[Genotype](ec, lhs)(_.isCalledNonRef)
    case (TGenotype, "isHetNonRef") =>
      AST.evalCompose[Genotype](ec, lhs)(_.isHetNonRef)
    case (TGenotype, "isHetRef") =>
      AST.evalCompose[Genotype](ec, lhs)(_.isHetRef)
    case (TGenotype, "isCalled") =>
      AST.evalCompose[Genotype](ec, lhs)(_.isCalled)
    case (TGenotype, "isNotCalled") =>
      AST.evalCompose[Genotype](ec, lhs)(_.isNotCalled)
    case (TGenotype, "nNonRefAlleles") => AST.evalFlatCompose[Genotype](ec, lhs)(_.nNonRefAlleles)
    case (TGenotype, "pAB") =>
      AST.evalFlatCompose[Genotype](ec, lhs)(_.pAB())

    case (TVariant, "contig") =>
      AST.evalCompose[Variant](ec, lhs)(_.contig)
    case (TVariant, "start") =>
      AST.evalCompose[Variant](ec, lhs)(_.start)
    case (TVariant, "ref") =>
      AST.evalCompose[Variant](ec, lhs)(_.ref)
    case (TVariant, "altAlleles") =>
      AST.evalCompose[Variant](ec, lhs)(_.altAlleles)
    case (TVariant, "nAltAlleles") =>
      AST.evalCompose[Variant](ec, lhs)(_.nAltAlleles)
    case (TVariant, "nAlleles") =>
      AST.evalCompose[Variant](ec, lhs)(_.nAlleles)
    case (TVariant, "isBiallelic") =>
      AST.evalCompose[Variant](ec, lhs)(_.isBiallelic)
    case (TVariant, "nGenotypes") =>
      AST.evalCompose[Variant](ec, lhs)(_.nGenotypes)
    case (TVariant, "inParX") =>
      AST.evalCompose[Variant](ec, lhs)(_.inParX)
    case (TVariant, "inParY") =>
      AST.evalCompose[Variant](ec, lhs)(_.inParY)
    // assumes biallelic
    case (TVariant, "alt") =>
      AST.evalCompose[Variant](ec, lhs)(_.alt)
    case (TVariant, "altAllele") =>
      AST.evalCompose[Variant](ec, lhs)(_.altAllele)

    case (TAltAllele, "ref") => AST.evalCompose[AltAllele](ec, lhs)(_.ref)
    case (TAltAllele, "alt") => AST.evalCompose[AltAllele](ec, lhs)(_.alt)
    case (TAltAllele, "isSNP") => AST.evalCompose[AltAllele](ec, lhs)(_.isSNP)
    case (TAltAllele, "isMNP") => AST.evalCompose[AltAllele](ec, lhs)(_.isMNP)
    case (TAltAllele, "isIndel") => AST.evalCompose[AltAllele](ec, lhs)(_.isIndel)
    case (TAltAllele, "isInsertion") => AST.evalCompose[AltAllele](ec, lhs)(_.isInsertion)
    case (TAltAllele, "isDeletion") => AST.evalCompose[AltAllele](ec, lhs)(_.isDeletion)
    case (TAltAllele, "isComplex") => AST.evalCompose[AltAllele](ec, lhs)(_.isComplex)
    case (TAltAllele, "isTransition") => AST.evalCompose[AltAllele](ec, lhs)(_.isTransition)
    case (TAltAllele, "isTransversion") => AST.evalCompose[AltAllele](ec, lhs)(_.isTransversion)

    case (t: TStruct, _) =>
      val Some(f) = t.selfField(rhs)
      val i = f.index
      AST.evalCompose[Row](ec, lhs)(_.get(i))

    case (TInt, "toInt") => lhs.eval(ec)
    case (TInt, "toLong") => AST.evalCompose[Int](ec, lhs)(_.toLong)
    case (TInt, "toFloat") => AST.evalCompose[Int](ec, lhs)(_.toFloat)
    case (TInt, "toDouble") => AST.evalCompose[Int](ec, lhs)(_.toDouble)

    case (TLong, "toInt") => AST.evalCompose[Long](ec, lhs)(_.toInt)
    case (TLong, "toLong") => lhs.eval(ec)
    case (TLong, "toFloat") => AST.evalCompose[Long](ec, lhs)(_.toFloat)
    case (TLong, "toDouble") => AST.evalCompose[Long](ec, lhs)(_.toDouble)

    case (TFloat, "toInt") => AST.evalCompose[Float](ec, lhs)(_.toInt)
    case (TFloat, "toLong") => AST.evalCompose[Float](ec, lhs)(_.toLong)
    case (TFloat, "toFloat") => lhs.eval(ec)
    case (TFloat, "toDouble") => AST.evalCompose[Float](ec, lhs)(_.toDouble)

    case (TDouble, "toInt") => AST.evalCompose[Double](ec, lhs)(_.toInt)
    case (TDouble, "toLong") => AST.evalCompose[Double](ec, lhs)(_.toLong)
    case (TDouble, "toFloat") => AST.evalCompose[Double](ec, lhs)(_.toFloat)
    case (TDouble, "toDouble") => lhs.eval(ec)

    case (TString, "toInt") => AST.evalCompose[String](ec, lhs)(_.toInt)
    case (TString, "toLong") => AST.evalCompose[String](ec, lhs)(_.toLong)
    case (TString, "toFloat") => AST.evalCompose[String](ec, lhs)(_.toFloat)
    case (TString, "toDouble") => AST.evalCompose[String](ec, lhs)(_.toDouble)

    case (_, "isMissing") =>
      val f = lhs.eval(ec)
      () => f() == null
    case (_, "isNotMissing") =>
      val f = lhs.eval(ec)
      () => f() != null

    case (TInt, "abs") => AST.evalCompose[Int](ec, lhs)(_.abs)
    case (TLong, "abs") => AST.evalCompose[Long](ec, lhs)(_.abs)
    case (TFloat, "abs") => AST.evalCompose[Float](ec, lhs)(_.abs)
    case (TDouble, "abs") => AST.evalCompose[Double](ec, lhs)(_.abs)

    case (TInt, "signum") => AST.evalCompose[Int](ec, lhs)(_.signum)
    case (TLong, "signum") => AST.evalCompose[Long](ec, lhs)(_.signum)
    case (TFloat, "signum") => AST.evalCompose[Float](ec, lhs)(_.signum)
    case (TDouble, "signum") => AST.evalCompose[Double](ec, lhs)(_.signum)

    case (TString, "length") => AST.evalCompose[String](ec, lhs)(_.length)

    case (TArray(_), "length") => AST.evalCompose[IndexedSeq[_]](ec, lhs)(_.length)
    case (TArray(_), "isEmpty") => AST.evalCompose[IndexedSeq[_]](ec, lhs)(_.isEmpty)

    case (TSet(_), "size") => AST.evalCompose[IndexedSeq[_]](ec, lhs)(_.size)
    case (TSet(_), "isEmpty") => AST.evalCompose[IndexedSeq[_]](ec, lhs)(_.isEmpty)
  }

}

case class Lambda(posn: Position, param: String, body: AST) extends AST(posn, body) {
  def typecheck(): Type = parseError("non-function context")

  def eval(ec: EvalContext): () => Any = throw new UnsupportedOperationException
}

case class ApplyMethod(posn: Position, lhs: AST, method: String, args: Array[AST]) extends AST(posn, lhs +: args) {

  def getSymRefId(ast: AST): String = {
    ast match {
      case SymRef(_, id) => id
      case _ => ???
    }
  }

  override def typecheck(ec: EvalContext) {
    (method, args) match {
      case ("find", Array(Lambda(_, param, body))) =>
        lhs.typecheck(ec)

        val elementType = lhs.`type` match {
          case arr: TArray => arr.elementType
          case _ =>
            parseError(s"no `$method' on non-array")
        }

        `type` = elementType

        // index unused in typecheck
        // FIXME I BROKE THIS
        body.typecheck(ec.copy(st = ec.st + ((param, (-1, elementType)))))
        if (body.`type` != TBoolean)
          parseError(s"expected Boolean, got `${body.`type`}' in first argument to `$method'")

      case ("count", Array(rhs)) =>
        lhs.typecheck(ec)

        val lhsType = lhs.`type` match {
          case agg: TAggregable => agg
          case _ => parseError(s"no `$method' on non-aggragable")
        }
        rhs.typecheck(lhsType.ec)

        if (rhs.`type` != TBoolean)
          parseError(s"expected Boolean, got `${rhs.`type`}' in `$method' expression")
        `type` = TLong

      case ("sum", Array(rhs)) =>
        lhs.typecheck(ec)
        val lhsType = lhs.`type` match {
          case agg: TAggregable => agg
          case _ => parseError(s"no `$method' on non-aggragable")
        }
        rhs.typecheck(lhsType.ec)
        if (!rhs.`type`.isInstanceOf[TNumeric])
          parseError(s"expected Numeric, got `${rhs.`type`}' in `$method' expression")
        `type` = (rhs.`type`: @unchecked) match {
          case TDouble | TFloat => TDouble
          case TInt | TLong => TLong
        }

      case ("fraction", Array(rhs)) =>
        lhs.typecheck(ec)
        val lhsType = lhs.`type` match {
          case agg: TAggregable => agg
          case _ => parseError(s"no `$method' on non-aggragable")
        }
        rhs.typecheck(lhsType.ec)
        if (rhs.`type` != TBoolean)
          parseError(s"expected Boolean, got `${rhs.`type`}' in `$method' expression")
        `type` = TDouble

      case ("stats", Array(rhs)) =>
        lhs.typecheck(ec)
        val lhsType = lhs.`type` match {
          case agg: TAggregable => agg
          case _ => parseError(s"no `$method' on non-aggragable")
        }
        rhs.typecheck(lhsType.ec)
        val t = rhs.`type` match {
          case tNum: TNumeric => tNum
          case _ =>
            parseError(s"expected Numeric, got `${rhs.`type`}' in `$method' expression")
        }

        val sumT = if (t == TInt || t == TLong)
          TLong
        else
          TDouble
        `type` = TStruct(("mean", TDouble), ("stdev", TDouble), ("min", t),
          ("max", t), ("nNotMissing", TLong), ("sum", sumT))

      case ("statsif", Array(condition, computation)) =>
        lhs.typecheck(ec)
        val lhsType = lhs.`type` match {
          case agg: TAggregable => agg
          case _ => parseError(s"no `$method' on non-aggragable")
        }
        condition.typecheck(lhsType.ec)
        computation.typecheck(lhsType.ec)

        val t1 = condition.`type`
        val t2 = computation.`type` match {
          case tNum: TNumeric => tNum
          case invalid =>
            parseError(s"expected Numeric, got `$invalid' in `$method' expression")
        }

        if (t1 != TBoolean)
          parseError(s"expected Boolean, got `$t1' in `$method' predicate")
        if (!t2.isInstanceOf[TNumeric])
          parseError(s"expected Numeric, got `$t2' in `$method' expression")

        val sumT = if (t2 == TInt || t2 == TLong)
          TLong
        else
          TDouble
        `type` = TStruct(("mean", TDouble), ("stdev", TDouble), ("min", t2),
          ("max", t2), ("nNotMissing", TLong), ("sum", sumT))

      case ("findmap", Array(condition, computation)) =>
        lhs.typecheck(ec)
        val lhsType = lhs.`type` match {
          case agg: TAggregable => agg
          case _ => parseError(s"no `$method' on non-aggragable")
        }
        condition.typecheck(lhsType.ec)
        computation.typecheck(lhsType.ec)

        val t1 = condition.`type`
        val t2 = computation.`type` match {
          case tws: TypeWithSchema => tws
          case invalid =>
            fatal(s"expected type with schema, got `$invalid' in `$method' map")
        }

        if (t1 != TBoolean)
          parseError(s"expected Boolean, got `$t1' in `$method' predicate")

        `type` = t2

      case ("collect", Array(condition, computation)) =>
        lhs.typecheck(ec)
        val lhsType = lhs.`type` match {
          case agg: TAggregable => agg
          case _ => parseError(s"no `$method' on non-aggragable")
        }
        condition.typecheck(lhsType.ec)
        computation.typecheck(lhsType.ec)

        val t1 = condition.`type`
        val t2 = computation.`type` match {
          case tws: TypeWithSchema => tws
          case invalid =>
            fatal(s"expected type with schema, got `$invalid' in `$method' map")
        }

        if (t1 != TBoolean)
          parseError(s"expected Boolean, got `$t1' in `$method' predicate")

        `type` = TArray(t2)

      case _ =>
        super.typecheck(ec)
    }
  }

  override def typecheckThis(): Type = {
    (lhs.`type`, method, args.map(_.`type`)) match {
      case (TArray(elementType), "contains", Array(TString)) => TBoolean
      case (TArray(TString), "mkString", Array(TString)) => TString
      case (TSet(elementType), "contains", Array(TString)) => TBoolean
      case (TString, "split", Array(TString)) => TArray(TString)

      case (t: TNumeric, "min", Array(t2: TNumeric)) =>
        AST.promoteNumeric(t, t2)
      case (t: TNumeric, "max", Array(t2: TNumeric)) =>
        AST.promoteNumeric(t, t2)

      case (t, "orElse", Array(t2)) if t == t2 =>
        t

      case (t, _, _) =>
        parseError(s"`no matching signature for `$method' on `$t'")
    }
  }

  def eval(ec: EvalContext): () => Any = ((lhs.`type`, method, args): @unchecked) match {
    case (returnType, "find", Array(Lambda(_, param, body))) =>
      val localIdx = ec.a.length
      val localA = ec.a
      localA += null
      val bodyFn = body.eval(ec.copy(st = ec.st + (param ->(localIdx, returnType))))
      AST.evalCompose[IndexedSeq[_]](ec, lhs) { case is =>
        def f(i: Int): Any =
          if (i < is.length) {
            val elt = is(i)
            localA(localIdx) = elt
            val r = bodyFn()
            if (r != null
              && r.asInstanceOf[Boolean])
              elt
            else
              f(i + 1)
          } else
            null
        f(0)
      }

    case (returnType, "count", Array(rhs)) =>
      val newContext = lhs.`type`.asInstanceOf[TAggregable].ec
      val localA = newContext.a
      val localIdx = localA.length
      localA += null
      val fn = rhs.eval(newContext)
      val localFunctions = newContext.aggregationFunctions
      val seqOp: (Any) => Any =
        (sum) => {
          val ret = fn().asInstanceOf[Boolean]
          val toAdd = if (ret)
            1
          else
            0
          sum.asInstanceOf[Int] + toAdd
        }
      val combOp: (Any, Any) => Any = _.asInstanceOf[Int] + _.asInstanceOf[Int]
      localFunctions += ((() => 0, seqOp, combOp, localIdx))
      AST.evalCompose[Any](ec, lhs) {
        case a =>
          localA(localIdx)
      }

    case (returnType, "sum", Array(rhs)) =>
      val newContext = lhs.`type`.asInstanceOf[TAggregable].ec
      val localA = newContext.a
      val localIdx = localA.length
      localA += null
      val fn = rhs.eval(newContext)
      val localFunctions = newContext.aggregationFunctions
      val t = rhs.`type`
      val seqOp = (t: @unchecked) match {
        case TInt => (sum: Any) => fn().asInstanceOf[Int] + sum.asInstanceOf[Long]
        case TLong => (sum: Any) => fn().asInstanceOf[Long] + sum.asInstanceOf[Long]
        case TDouble => (sum: Any) => fn().asInstanceOf[Double] + sum.asInstanceOf[Double]
        case TFloat => (sum: Any) => fn().asInstanceOf[Float] + sum.asInstanceOf[Double]
      }
      val (zv, combOp) = (t: @unchecked) match {
        case TInt | TLong => (() => 0L,
          (a: Any, b: Any) => a.asInstanceOf[Long] + b.asInstanceOf[Long])
        case TFloat | TDouble => (() => 0.0,
          (a: Any, b: Any) => a.asInstanceOf[Double] + b.asInstanceOf[Double])
      }
      localFunctions += ((zv, seqOp, combOp, localIdx))
      AST.evalCompose[Any](ec, lhs) {
        case a =>
          localA(localIdx)
      }

    case (returnType, "fraction", Array(rhs)) =>
      val newContext = lhs.`type`.asInstanceOf[TAggregable].ec
      val localA = newContext.a
      val localIdx = localA.length
      localA += null
      val fn = rhs.eval(newContext)
      val localFunctions = newContext.aggregationFunctions
      val (zv, seqOp, combOp) = {
        val so = (sum: Any) => {
          val counts = sum.asInstanceOf[(Long, Long)]
          val ret = fn().asInstanceOf[Boolean]
          if (ret)
            (counts._1 + 1, counts._2 + 1)
          else
            (counts._1, counts._2 + 1)
        }
        val co: (Any, Any) => Any = (left: Any, right: Any) => {
          val lh = left.asInstanceOf[(Long, Long)]
          val rh = right.asInstanceOf[(Long, Long)]
          (lh._1 + rh._1, lh._2 + rh._2)
        }
        (() => (0L, 0L), so, co)
      }
      localFunctions += ((zv, seqOp, combOp, localIdx))
      AST.evalCompose[Any](ec, lhs) {
        case a =>
          val (num: Long, denom: Long) = localA(localIdx)
          divNull(num.toDouble, denom)
      }


    case (returnType, "stats", Array(rhs)) =>
      val newContext = lhs.`type`.asInstanceOf[TAggregable].ec
      val localA = newContext.a
      val localIdx = localA.length
      localA += null
      val fn = rhs.eval(newContext)
      val localFunctions = newContext.aggregationFunctions

      val seqOp = (rhs.`type`: @unchecked) match {
        case TInt => (a: Any) => {
          val query = fn()
          val sc = a.asInstanceOf[StatCounter]
          if (query != null)
            sc.merge(query.asInstanceOf[Int])
          else
            sc
        }
        case TLong => (a: Any) => {
          val query = fn()
          val sc = a.asInstanceOf[StatCounter]
          if (query != null)
            sc.merge(query.asInstanceOf[Long])
          else
            sc
        }
        case TFloat => (a: Any) => {
          val query = fn()
          val sc = a.asInstanceOf[StatCounter]
          if (query != null)
            sc.merge(query.asInstanceOf[Float])
          else
            sc
        }
        case TDouble => (a: Any) => {
          val query = fn()
          val sc = a.asInstanceOf[StatCounter]
          if (query != null)
            sc.merge(query.asInstanceOf[Double])
          else
            sc
        }
      }

      val combOp = (a: Any, b: Any) => a.asInstanceOf[StatCounter].merge(b.asInstanceOf[StatCounter])

      val recast: (Double) => Any = (rhs.`type`: @unchecked) match {
        case TInt => (d: Double) => d.round.toInt
        case TLong => (d: Double) => d.round
        case TFloat => (d: Double) => d.toFloat
        case TDouble => (d: Double) => d
      }

      val recast2: (Double) => Any =
        if (rhs.`type` == TInt || rhs.`type` == TLong)
          (d: Double) => d.round
        else
          (d: Double) => d

      val getOp = (a: Any) => {
        val statcounter = a.asInstanceOf[StatCounter]
        if (statcounter.count == 0)
          null
        else
          Annotation(statcounter.mean, statcounter.stdev, recast(statcounter.min),
            recast(statcounter.max), statcounter.count, recast2(statcounter.sum))
      }

      localFunctions += ((() => new StatCounter, seqOp, combOp, localIdx))
      AST.evalCompose[Any](ec, lhs) { case a => getOp(localA(localIdx)) }

    case (returnType, "statsif", Array(condition, computation)) =>
      val newContext = lhs.`type`.asInstanceOf[TAggregable].ec
      val localA = newContext.a
      val localIdx = localA.length
      localA += null
      val conditionFn = condition.eval(newContext)
      val fn = computation.eval(newContext)
      val localFunctions = newContext.aggregationFunctions

      val seqOp = (computation.`type`: @unchecked) match {
        case TInt => (a: Any) => {
          val sc = a.asInstanceOf[StatCounter]
          if (conditionFn().asInstanceOf[Boolean]) {
            val query = fn()
            if (query != null)
              sc.merge(query.asInstanceOf[Int])
            else
              sc
          } else sc
        }
        case TLong => (a: Any) => {
          val sc = a.asInstanceOf[StatCounter]
          if (conditionFn().asInstanceOf[Boolean]) {
            val query = fn()
            if (query != null)
              sc.merge(query.asInstanceOf[Long])
            else
              sc
          } else sc
        }
        case TFloat => (a: Any) => {
          val sc = a.asInstanceOf[StatCounter]
          if (conditionFn().asInstanceOf[Boolean]) {
            val query = fn()
            if (query != null)
              sc.merge(query.asInstanceOf[Float])
            else
              sc
          } else sc
        }
        case TDouble => (a: Any) => {
          val sc = a.asInstanceOf[StatCounter]
          if (conditionFn().asInstanceOf[Boolean]) {
            val query = fn()
            if (query != null)
              sc.merge(query.asInstanceOf[Double])
            else
              sc
          } else sc
        }
      }

      val combOp = (a: Any, b: Any) => a.asInstanceOf[StatCounter].merge(b.asInstanceOf[StatCounter])

      val recast: (Double) => Any = (computation.`type`: @unchecked) match {
        case TInt => (d: Double) => d.round.toInt
        case TLong => (d: Double) => d.round
        case TFloat => (d: Double) => d.toFloat
        case TDouble => (d: Double) => d
      }

      val recast2: (Double) => Any =
        if (computation.`type` == TInt || computation.`type` == TLong)
          (d: Double) => d.round
        else
          (d: Double) => d

      val getOp = (a: Any) => {
        val statcounter = a.asInstanceOf[StatCounter]
        if (statcounter.count == 0)
          null
        else
          Annotation(statcounter.mean, statcounter.stdev, recast(statcounter.min),
            recast(statcounter.max), statcounter.count, recast2(statcounter.sum))
      }

      localFunctions += ((() => new StatCounter, seqOp, combOp, localIdx))
      AST.evalCompose[Any](ec, lhs) { case a => getOp(localA(localIdx)) }

    case (returnType, "findmap", Array(condition, computation)) =>
      val newContext = lhs.`type`.asInstanceOf[TAggregable].ec
      val localIdx = newContext.a.length
      val localA = newContext.a
      localA += null
      val conditionFn = condition.eval(newContext)
      val fn = computation.eval(newContext)
      val localFunctions = newContext.aggregationFunctions
      val seqOp: (Any) => Any =
        (value) => {
          if (value != null)
            value
          else {
            val cond = conditionFn().asInstanceOf[Boolean]
            if (cond) {
              val comp = fn()
              if (comp != null)
                comp
              else
                null
            }
            else
              null
          }
        }
      val combOp: (Any, Any) => Any = (a, b) => {
        if (a != null)
          a
        else if (b != null)
          b
        else
          null
      }

      localFunctions += ((() => null, seqOp, combOp, localIdx))
      AST.evalCompose[Any](ec, lhs) {
        case a =>
          localA(localIdx)
      }

    case (returnType, "collect", Array(condition, computation)) =>
      val newContext = lhs.`type`.asInstanceOf[TAggregable].ec
      val localIdx = newContext.a.length
      val localA = newContext.a
      localA += null
      val conditionFn = condition.eval(newContext)
      val fn = computation.eval(newContext)
      val localFunctions = newContext.aggregationFunctions
      val seqOp: (Any) => Any =
        (arr) => {
          val ab = arr.asInstanceOf[ArrayBuffer[Any]]
          if (conditionFn().asInstanceOf[Boolean]) {
            val comp = fn()
            if (comp != null && ab.length < 1000)
              ab += comp
          }
          ab
        }
      val combOp: (Any, Any) => Any = (a, b) => {
        val ab1 = a.asInstanceOf[ArrayBuffer[Any]]
        val ab2 = b.asInstanceOf[ArrayBuffer[Any]]

        ab2.foreach { elem =>
          if (ab1.length < 1000)
            ab1 += elem
        }

        ab1
      }

      localFunctions += ((() => new ArrayBuffer[Any], seqOp, combOp, localIdx))
      AST.evalCompose[Any](ec, lhs) {
        case a =>
          localA(localIdx).asInstanceOf[ArrayBuffer[Any]].toIndexedSeq
      }

    case (_, "orElse", Array(a)) =>
      val f1 = lhs.eval(ec)
      val f2 = a.eval(ec)
      () => {
        val v = f1()
        if (v == null)
          f2()
        else
          v
      }

    case (TArray(elementType), "contains", Array(a)) =>
      AST.evalCompose[IndexedSeq[_], Any](ec, lhs, a) { case (a, x) => a.contains(x) }
    case (TArray(TString), "mkString", Array(a)) =>
      AST.evalCompose[IndexedSeq[String], String](ec, lhs, a) { case (s, t) => s.mkString(t) }
    case (TSet(elementType), "contains", Array(a)) =>
      AST.evalCompose[IndexedSeq[Any], Any](ec, lhs, a) { case (a, x) => a.contains(x) }

    case (TString, "split", Array(a)) =>
      AST.evalCompose[String, String](ec, lhs, a) { case (s, p) => s.split(p): IndexedSeq[String] }

    case (TInt, "min", Array(a)) => AST.evalComposeNumeric[Int, Int](ec, lhs, a)(_ min _)
    case (TLong, "min", Array(a)) => AST.evalComposeNumeric[Long, Long](ec, lhs, a)(_ min _)
    case (TFloat, "min", Array(a)) => AST.evalComposeNumeric[Float, Float](ec, lhs, a)(_ min _)
    case (TDouble, "min", Array(a)) => AST.evalComposeNumeric[Double, Double](ec, lhs, a)(_ min _)

    case (TInt, "max", Array(a)) => AST.evalComposeNumeric[Int, Int](ec, lhs, a)(_ max _)
    case (TLong, "max", Array(a)) => AST.evalComposeNumeric[Long, Long](ec, lhs, a)(_ max _)
    case (TFloat, "max", Array(a)) => AST.evalComposeNumeric[Float, Float](ec, lhs, a)(_ max _)
    case (TDouble, "max", Array(a)) => AST.evalComposeNumeric[Double, Double](ec, lhs, a)(_ max _)
  }
}

case class Let(posn: Position, bindings: Array[(String, AST)], body: AST) extends AST(posn, bindings.map(_._2) :+ body) {

  def eval(ec: EvalContext): () => Any = {
    val indexb = new mutable.ArrayBuilder.ofInt
    val bindingfb = mutable.ArrayBuilder.make[() => Any]()

    var symTab2 = ec.st
    val localA = ec.a
    for ((id, v) <- bindings) {
      val i = localA.length
      localA += null
      bindingfb += v.eval(ec.copy(st = symTab2))
      indexb += i
      symTab2 = symTab2 + (id ->(i, v.`type`))
    }

    val n = bindings.length
    val indices = indexb.result()
    val bindingfs = bindingfb.result()
    val bodyf = body.eval(ec.copy(st = symTab2))
    () => {
      for (i <- 0 until n)
        localA(indices(i)) = bindingfs(i)()
      bodyf()
    }
  }

  override def typecheck(ec: EvalContext) {
    var symTab2 = ec.st
    for ((id, v) <- bindings) {
      v.typecheck(ec.copy(st = symTab2))
      symTab2 = symTab2 + (id ->(-1, v.`type`))
    }
    body.typecheck(ec.copy(st = symTab2))

    `type` = body.`type`
  }
}

case class BinaryOp(posn: Position, lhs: AST, operation: String, rhs: AST) extends AST(posn, lhs, rhs) {
  def eval(ec: EvalContext): () => Any = ((operation, `type`): @unchecked) match {
    case ("+", TString) => AST.evalCompose[String, String](ec, lhs, rhs)(_ + _)
    case ("~", TBoolean) => AST.evalCompose[String, String](ec, lhs, rhs) { (s, t) =>
      s.r.findFirstIn(t).isDefined
    }

    case ("||", TBoolean) => {
      val f1 = lhs.eval(ec)
      val f2 = rhs.eval(ec)

      () => {
        val x1 = f1()
        if (x1 != null) {
          if (x1.asInstanceOf[Boolean])
            true
          else
            f2()
        } else {
          val x2 = f2()
          if (x2 != null
            && x2.asInstanceOf[Boolean])
            true
          else
            null
        }
      }
    }

    case ("&&", TBoolean) => {
      val f1 = lhs.eval(ec)
      val f2 = rhs.eval(ec)
      () => {
        val x = f1()
        if (x != null) {
          if (x.asInstanceOf[Boolean])
            f2()
          else
            false
        } else {
          val x2 = f2()
          if (x2 != null
            && !x2.asInstanceOf[Boolean])
            false
          else
            null
        }
      }
    }

<<<<<<< HEAD
    case ("+", TInt) => AST.evalComposeNumeric[Int, Int](ec, lhs, rhs)(_ + _)
    case ("-", TInt) => AST.evalComposeNumeric[Int, Int](ec, lhs, rhs)(_ - _)
    case ("*", TInt) => AST.evalComposeNumeric[Int, Int](ec, lhs, rhs)(_ * _)
    case ("/", TInt) => AST.evalComposeNumeric[Int, Int](ec, lhs, rhs)(_ / _)
    case ("%", TInt) => AST.evalComposeNumeric[Int, Int](ec, lhs, rhs)(_ % _)

    case ("+", TDouble) => AST.evalComposeNumeric[Double, Double](ec, lhs, rhs)(_ + _)
    case ("-", TDouble) => AST.evalComposeNumeric[Double, Double](ec, lhs, rhs)(_ - _)
    case ("*", TDouble) => AST.evalComposeNumeric[Double, Double](ec, lhs, rhs)(_ * _)
    case ("/", TDouble) => AST.evalComposeNumeric[Double, Double](ec, lhs, rhs)(_ / _)
=======
    case ("+", TInt) => AST.evalComposeNumeric[Int, Int](c, lhs, rhs)(_ + _)
    case ("-", TInt) => AST.evalComposeNumeric[Int, Int](c, lhs, rhs)(_ - _)
    case ("*", TInt) => AST.evalComposeNumeric[Int, Int](c, lhs, rhs)(_ * _)
    case ("/", TInt) => AST.evalComposeNumeric[Double, Double](c, lhs, rhs)(_ / _)
    case ("%", TInt) => AST.evalComposeNumeric[Int, Int](c, lhs, rhs)(_ % _)

    case ("+", TLong) => AST.evalComposeNumeric[Long, Long](c, lhs, rhs)(_ + _)
    case ("-", TLong) => AST.evalComposeNumeric[Long, Long](c, lhs, rhs)(_ - _)
    case ("*", TLong) => AST.evalComposeNumeric[Long, Long](c, lhs, rhs)(_ * _)
    case ("/", TLong) => AST.evalComposeNumeric[Double, Double](c, lhs, rhs)(_ / _)
    case ("%", TLong) => AST.evalComposeNumeric[Long, Long](c, lhs, rhs)(_ % _)

    case ("+", TFloat) => AST.evalComposeNumeric[Float, Float](c, lhs, rhs)(_ + _)
    case ("-", TFloat) => AST.evalComposeNumeric[Float, Float](c, lhs, rhs)(_ - _)
    case ("*", TFloat) => AST.evalComposeNumeric[Float, Float](c, lhs, rhs)(_ * _)
    case ("/", TFloat) => AST.evalComposeNumeric[Float, Float](c, lhs, rhs)(_ / _)

    case ("+", TDouble) => AST.evalComposeNumeric[Double, Double](c, lhs, rhs)(_ + _)
    case ("-", TDouble) => AST.evalComposeNumeric[Double, Double](c, lhs, rhs)(_ - _)
    case ("*", TDouble) => AST.evalComposeNumeric[Double, Double](c, lhs, rhs)(_ * _)
    case ("/", TDouble) => AST.evalComposeNumeric[Double, Double](c, lhs, rhs)(_ / _)
>>>>>>> 29443d36
  }

  override def typecheckThis(): Type = (lhs.`type`, operation, rhs.`type`) match {
    case (TString, "+", TString) => TString
    case (TString, "~", TString) => TBoolean
    case (TBoolean, "||", TBoolean) => TBoolean
    case (TBoolean, "&&", TBoolean) => TBoolean
    case (lhsType: TIntegral, "%", rhsType: TIntegral) => AST.promoteNumeric(lhsType, rhsType)
    case (lhsType: TNumeric, "+", rhsType: TNumeric) => AST.promoteNumeric(lhsType, rhsType)
    case (lhsType: TNumeric, "-", rhsType: TNumeric) => AST.promoteNumeric(lhsType, rhsType)
    case (lhsType: TNumeric, "*", rhsType: TNumeric) => AST.promoteNumeric(lhsType, rhsType)
    case (lhsType: TNumeric, "/", rhsType: TNumeric) => TDouble

    case (lhsType, _, rhsType) =>
      parseError(s"invalid arguments to `$operation': ($lhsType, $rhsType)")
  }
}

case class Comparison(posn: Position, lhs: AST, operation: String, rhs: AST) extends AST(posn, lhs, rhs) {
  var operandType: Type = null

  def eval(ec: EvalContext): () => Any = ((operation, operandType): @unchecked) match {
    case ("==", _) => AST.evalCompose[Any, Any](ec, lhs, rhs)(_ == _)
    case ("!=", _) => AST.evalCompose[Any, Any](ec, lhs, rhs)(_ != _)

    case ("<", TInt) => AST.evalComposeNumeric[Int, Int](ec, lhs, rhs)(_ < _)
    case ("<=", TInt) => AST.evalComposeNumeric[Int, Int](ec, lhs, rhs)(_ <= _)
    case (">", TInt) => AST.evalComposeNumeric[Int, Int](ec, lhs, rhs)(_ > _)
    case (">=", TInt) => AST.evalComposeNumeric[Int, Int](ec, lhs, rhs)(_ >= _)

    case ("<", TLong) => AST.evalComposeNumeric[Long, Long](ec, lhs, rhs)(_ < _)
    case ("<=", TLong) => AST.evalComposeNumeric[Long, Long](ec, lhs, rhs)(_ <= _)
    case (">", TLong) => AST.evalComposeNumeric[Long, Long](ec, lhs, rhs)(_ > _)
    case (">=", TLong) => AST.evalComposeNumeric[Long, Long](ec, lhs, rhs)(_ >= _)

    case ("<", TFloat) => AST.evalComposeNumeric[Float, Float](ec, lhs, rhs)(_ < _)
    case ("<=", TFloat) => AST.evalComposeNumeric[Float, Float](ec, lhs, rhs)(_ <= _)
    case (">", TFloat) => AST.evalComposeNumeric[Float, Float](ec, lhs, rhs)(_ > _)
    case (">=", TFloat) => AST.evalComposeNumeric[Float, Float](ec, lhs, rhs)(_ >= _)

    case ("<", TDouble) => AST.evalComposeNumeric[Double, Double](ec, lhs, rhs)(_ < _)
    case ("<=", TDouble) => AST.evalComposeNumeric[Double, Double](ec, lhs, rhs)(_ <= _)
    case (">", TDouble) => AST.evalComposeNumeric[Double, Double](ec, lhs, rhs)(_ > _)
    case (">=", TDouble) => AST.evalComposeNumeric[Double, Double](ec, lhs, rhs)(_ >= _)
  }

  override def typecheckThis(): Type = {
    operandType = (lhs.`type`, operation, rhs.`type`) match {
      case (_, "==" | "!=", _) => null
      case (lhsType: TNumeric, "<=" | ">=" | "<" | ">", rhsType: TNumeric) =>
        AST.promoteNumeric(lhsType, rhsType)

      case (lhsType, _, rhsType) =>
        parseError(s"invalid arguments to `$operation': ($lhsType, $rhsType)")
    }

    TBoolean
  }
}

case class UnaryOp(posn: Position, operation: String, operand: AST) extends AST(posn, operand) {
  def eval(ec: EvalContext): () => Any = ((operation, `type`): @unchecked) match {
    case ("-", TInt) => AST.evalComposeNumeric[Int](ec, operand)(-_)
    case ("-", TLong) => AST.evalComposeNumeric[Long](ec, operand)(-_)
    case ("-", TFloat) => AST.evalComposeNumeric[Float](ec, operand)(-_)
    case ("-", TDouble) => AST.evalComposeNumeric[Double](ec, operand)(-_)

    case ("!", TBoolean) => AST.evalCompose[Boolean](ec, operand)(!_)
  }

  override def typecheckThis(): Type = (operation, operand.`type`) match {
    case ("-", t: TNumeric) => AST.promoteNumeric(t)
    case ("!", TBoolean) => TBoolean

    case (_, t) =>
      parseError(s"invalid argument to unary `$operation': ${t.toString}")
  }
}

case class IndexArray(posn: Position, f: AST, idx: AST) extends AST(posn, Array(f, idx)) {
  override def typecheckThis(): Type = (f.`type`, idx.`type`) match {
    case (TArray(elementType), TInt) => elementType
    case (TString, TInt) => TChar

    case _ =>
      parseError("invalid array index expression")
  }

  def eval(ec: EvalContext): () => Any = ((f.`type`, idx.`type`): @unchecked) match {
    case (TArray(elementType), TInt) =>
      AST.evalCompose[IndexedSeq[_], Int](ec, f, idx)((a, i) => a(i))

    case (TString, TInt) =>
      AST.evalCompose[String, Int](ec, f, idx)((s, i) => s(i).toString)
  }

}

case class SymRef(posn: Position, symbol: String) extends AST(posn) {
  def eval(ec: EvalContext): () => Any = {
    val localI = ec.st(symbol)._1
    val localA = ec.a
    if (localI < 0)
      () => 0 // FIXME placeholder
    else
      () => localA(localI)
  }

  override def typecheckThis(ec: EvalContext): Type = {
    ec.st.get(symbol) match {
      case Some((_, t)) => t
      case None =>
        parseError(s"symbol `$symbol' not found")
    }
  }
}

case class If(pos: Position, cond: AST, thenTree: AST, elseTree: AST)
  extends AST(pos, Array(cond, thenTree, elseTree)) {
  override def typecheckThis(ec: EvalContext): Type = {
    thenTree.typecheck(ec)
    elseTree.typecheck(ec)
    if (thenTree.`type` != elseTree.`type`)
      parseError(s"expected same-type `then' and `else' clause, got `${thenTree.`type`}' and `${elseTree.`type`}'")
    else
      thenTree.`type`
  }

  def eval(ec: EvalContext): () => Any = {
    val f1 = cond.eval(ec)
    val f2 = thenTree.eval(ec)
    val f3 = elseTree.eval(ec)
    () => {
      val c = f1()
      if (c != null) {
        if (c.asInstanceOf[Boolean])
          f2()
        else
          f3()
      } else
        null
    }
  }
}<|MERGE_RESOLUTION|>--- conflicted
+++ resolved
@@ -71,44 +71,10 @@
 }
 
 sealed abstract class Type extends Serializable {
-<<<<<<< HEAD
-
-  def pretty(sb: StringBuilder, indent: Int, path: Vector[String], arrayDepth: Int) {
-    sb.append(" " * indent)
-    sb.append(path.last)
-    sb.append(": ")
-    sb.append("Array[" * arrayDepth)
-    sb.append(toString)
-    sb.append("]" * arrayDepth)
-    sb += '\n'
-  }
-
-  def prettyWithValues(sb: StringBuilder, a: Any, indent: Int, path: Vector[String], arrayDepth: Int) {
-    sb.append(" " * indent)
-    sb.append(path.last)
-    sb.append(": ")
-    sb.append("Array[" * arrayDepth)
-    sb.append(toString)
-    sb.append("]" * arrayDepth)
-    sb.append(" = ")
-    sb.tsvAppend(a)
-    sb += '\n'
-  }
-
   def typeCheck(a: Any): Boolean
-
-
-  def parse(s: String): Annotation =
-    throw new UnsupportedOperationException(s"Cannot generate a parser for $toString")
-}
-
-sealed abstract class TypeWithSchema extends Type {
-=======
-  def typeCheck(a: Any): Boolean
 }
 
 abstract class TypeWithSchema extends Type {
->>>>>>> 29443d36
   def getAsOption[T](fields: String*)(implicit ct: ClassTag[T]): Option[T] = {
     getOption(fields: _*)
       .flatMap { t =>
@@ -155,8 +121,6 @@
       a => Option(a)
   }
 
-<<<<<<< HEAD
-=======
   def pretty(sb: StringBuilder, indent: Int, arrayDepth: Int, printAttrs: Boolean = false) {
     sb.append("Array[" * arrayDepth)
     sb.append(toString)
@@ -172,17 +136,12 @@
 
   def selfMakeJSON(a: Annotation): JValue
 
->>>>>>> 29443d36
   def fieldOption(fields: String*): Option[Field] = fieldOption(fields.toList)
 
   def fieldOption(path: List[String]): Option[Field] =
     None
 
   def schema: DataType
-<<<<<<< HEAD
-=======
-
->>>>>>> 29443d36
 }
 
 case object TEmpty extends TypeWithSchema {
@@ -199,11 +158,7 @@
   override def makeJSON(a: Annotation): JValue = JNothing
 }
 
-<<<<<<< HEAD
-case object TBoolean extends TypeWithSchema {
-=======
 case object TBoolean extends TypeWithSchema with Parsable {
->>>>>>> 29443d36
   override def toString = "Boolean"
 
   def typeCheck(a: Any): Boolean = a == null || a.isInstanceOf[Boolean]
@@ -227,11 +182,8 @@
 }
 
 abstract class TNumeric extends TypeWithSchema
-<<<<<<< HEAD
-=======
 
 abstract class TIntegral extends TNumeric
->>>>>>> 29443d36
 
 case object TInt extends TIntegral with Parsable {
   override def toString = "Int"
@@ -281,11 +233,7 @@
   def selfMakeJSON(a: Annotation): JValue = JDouble(a.asInstanceOf[Double])
 }
 
-<<<<<<< HEAD
-case object TString extends TypeWithSchema {
-=======
 case object TString extends TypeWithSchema with Parsable {
->>>>>>> 29443d36
   override def toString = "String"
 
   def typeCheck(a: Any): Boolean = a == null || a.isInstanceOf[String]
@@ -297,7 +245,6 @@
   def selfMakeJSON(a: Annotation): JValue = JString(a.asInstanceOf[String])
 }
 
-<<<<<<< HEAD
 abstract class TIterable extends TypeWithSchema {
   def elementType: Type
 }
@@ -308,20 +255,12 @@
   def typeCheck(a: Any): Boolean = a == null || a.isInstanceOf[Iterable[_]]
 }
 
-case class TArray(elementType: TypeWithSchema) extends TIterable {
-=======
 case class TArray(elementType: TypeWithSchema) extends TypeWithSchema {
->>>>>>> 29443d36
   override def toString = s"Array[$elementType]"
 
   override def pretty(sb: StringBuilder, indent: Int, arrayDepth: Int, printAttrs: Boolean) {
     elementType.pretty(sb, indent, arrayDepth + 1, printAttrs)
   }
-
-  override def prettyWithValues(sb: StringBuilder, a: Any, indent: Int, path: Vector[String], arrayDepth: Int) {
-    elementType.prettyWithValues(sb, a, indent, path, arrayDepth + 1)
-  }
-
   def typeCheck(a: Any): Boolean = a == null || (a.isInstanceOf[IndexedSeq[_]] &&
     a.asInstanceOf[IndexedSeq[_]].forall(elementType.typeCheck))
 
@@ -598,37 +537,6 @@
       sb += '}'
     }
   }
-
-  override def prettyWithValues(sb: StringBuilder, a: Any, indent: Int, path: Vector[String], arrayDepth: Int) {
-    sb.append(" " * indent)
-    sb.append(path.last)
-    sb.append(": ")
-    path.foreachBetween { f => sb.append(f) } { () => sb += '.' }
-    for (i <- 0 until arrayDepth)
-      sb.append("[<index>]")
-    sb.append(".<identifier>\n")
-
-    val rowToPrint =
-      if (a == null)
-        Row.fromSeq(Array.fill[Any](fields.length)(null))
-      else
-        a.asInstanceOf[Row]
-
-    for (f <- fields) {
-      f.`type`.pretty(sb, rowToPrint.get(f.index), indent + 2, path :+ f.name, 0)
-      /*
-      if (f.attrs.nonEmpty) {
-        sb.append(" " * (indent + 2))
-        f.attrs.foreachBetween { case (k, v) =>
-          sb.append(k)
-          sb += '='
-          sb.append(v)
-        } { () => sb.append(", ") }
-      }
-    */
-    }
-  }
-
 
   override def typeCheck(a: Any): Boolean = a == null || {
     a.isInstanceOf[Row] &&
@@ -1643,40 +1551,27 @@
       }
     }
 
-<<<<<<< HEAD
     case ("+", TInt) => AST.evalComposeNumeric[Int, Int](ec, lhs, rhs)(_ + _)
     case ("-", TInt) => AST.evalComposeNumeric[Int, Int](ec, lhs, rhs)(_ - _)
     case ("*", TInt) => AST.evalComposeNumeric[Int, Int](ec, lhs, rhs)(_ * _)
-    case ("/", TInt) => AST.evalComposeNumeric[Int, Int](ec, lhs, rhs)(_ / _)
+    case ("/", TInt) => AST.evalComposeNumeric[Double, Double](ec, lhs, rhs)(_ / _)
     case ("%", TInt) => AST.evalComposeNumeric[Int, Int](ec, lhs, rhs)(_ % _)
+
+    case ("+", TLong) => AST.evalComposeNumeric[Long, Long](ec, lhs, rhs)(_ + _)
+    case ("-", TLong) => AST.evalComposeNumeric[Long, Long](ec, lhs, rhs)(_ - _)
+    case ("*", TLong) => AST.evalComposeNumeric[Long, Long](ec, lhs, rhs)(_ * _)
+    case ("/", TLong) => AST.evalComposeNumeric[Double, Double](ec, lhs, rhs)(_ / _)
+    case ("%", TLong) => AST.evalComposeNumeric[Long, Long](ec, lhs, rhs)(_ % _)
+
+    case ("+", TFloat) => AST.evalComposeNumeric[Float, Float](ec, lhs, rhs)(_ + _)
+    case ("-", TFloat) => AST.evalComposeNumeric[Float, Float](ec, lhs, rhs)(_ - _)
+    case ("*", TFloat) => AST.evalComposeNumeric[Float, Float](ec, lhs, rhs)(_ * _)
+    case ("/", TFloat) => AST.evalComposeNumeric[Float, Float](ec, lhs, rhs)(_ / _)
 
     case ("+", TDouble) => AST.evalComposeNumeric[Double, Double](ec, lhs, rhs)(_ + _)
     case ("-", TDouble) => AST.evalComposeNumeric[Double, Double](ec, lhs, rhs)(_ - _)
     case ("*", TDouble) => AST.evalComposeNumeric[Double, Double](ec, lhs, rhs)(_ * _)
     case ("/", TDouble) => AST.evalComposeNumeric[Double, Double](ec, lhs, rhs)(_ / _)
-=======
-    case ("+", TInt) => AST.evalComposeNumeric[Int, Int](c, lhs, rhs)(_ + _)
-    case ("-", TInt) => AST.evalComposeNumeric[Int, Int](c, lhs, rhs)(_ - _)
-    case ("*", TInt) => AST.evalComposeNumeric[Int, Int](c, lhs, rhs)(_ * _)
-    case ("/", TInt) => AST.evalComposeNumeric[Double, Double](c, lhs, rhs)(_ / _)
-    case ("%", TInt) => AST.evalComposeNumeric[Int, Int](c, lhs, rhs)(_ % _)
-
-    case ("+", TLong) => AST.evalComposeNumeric[Long, Long](c, lhs, rhs)(_ + _)
-    case ("-", TLong) => AST.evalComposeNumeric[Long, Long](c, lhs, rhs)(_ - _)
-    case ("*", TLong) => AST.evalComposeNumeric[Long, Long](c, lhs, rhs)(_ * _)
-    case ("/", TLong) => AST.evalComposeNumeric[Double, Double](c, lhs, rhs)(_ / _)
-    case ("%", TLong) => AST.evalComposeNumeric[Long, Long](c, lhs, rhs)(_ % _)
-
-    case ("+", TFloat) => AST.evalComposeNumeric[Float, Float](c, lhs, rhs)(_ + _)
-    case ("-", TFloat) => AST.evalComposeNumeric[Float, Float](c, lhs, rhs)(_ - _)
-    case ("*", TFloat) => AST.evalComposeNumeric[Float, Float](c, lhs, rhs)(_ * _)
-    case ("/", TFloat) => AST.evalComposeNumeric[Float, Float](c, lhs, rhs)(_ / _)
-
-    case ("+", TDouble) => AST.evalComposeNumeric[Double, Double](c, lhs, rhs)(_ + _)
-    case ("-", TDouble) => AST.evalComposeNumeric[Double, Double](c, lhs, rhs)(_ - _)
-    case ("*", TDouble) => AST.evalComposeNumeric[Double, Double](c, lhs, rhs)(_ * _)
-    case ("/", TDouble) => AST.evalComposeNumeric[Double, Double](c, lhs, rhs)(_ / _)
->>>>>>> 29443d36
   }
 
   override def typecheckThis(): Type = (lhs.`type`, operation, rhs.`type`) match {
