package org.broadinstitute.hail.methods

import org.apache.hadoop
import org.broadinstitute.hail.Utils._
import org.broadinstitute.hail.expr._
import scala.collection.mutable.ArrayBuffer
import scala.io.Source
import scala.language.implicitConversions

object ExportTSV {

  def parseColumnsFile(
    ec: EvalContext,
    path: String,
    hConf: hadoop.conf.Configuration): (Option[String], Array[() => Option[Any]]) = {
    val pairs = readFile(path, hConf) { reader =>
      Source.fromInputStream(reader)
        .getLines()
        .filter(!_.isEmpty)
        .map { line =>
          val cols = line.split("\t")
          if (cols.length != 2)
            fatal("invalid .columns file.  Include 2 columns, separated by a tab")
          (cols(0), cols(1))
        }.toArray
    }

    val header = pairs.map(_._1).mkString("\t")
    val fs = pairs.map { case (_, e) =>
<<<<<<< HEAD
      Parser.parse[Any](ec, null, e)
=======
      Parser.parse(e, symTab, a)._2
>>>>>>> f22c21a9
    }

    (Some(header), fs)
  }
}<|MERGE_RESOLUTION|>--- conflicted
+++ resolved
@@ -27,11 +27,7 @@
 
     val header = pairs.map(_._1).mkString("\t")
     val fs = pairs.map { case (_, e) =>
-<<<<<<< HEAD
-      Parser.parse[Any](ec, null, e)
-=======
-      Parser.parse(e, symTab, a)._2
->>>>>>> f22c21a9
+      Parser.parse(e, ec)._2
     }
 
     (Some(header), fs)
