package org.broadinstitute.hail.methods

import org.apache.spark.rdd.RDD
import org.broadinstitute.hail.utils.MultiArray2
import org.broadinstitute.hail.Utils._
import org.broadinstitute.hail.variant.CopyState._
import org.broadinstitute.hail.variant._
import org.broadinstitute.hail.variant.GenotypeType._

case class MendelError(variant: Variant, trio: CompleteTrio, code: Int,
                       gtKid: GenotypeType, gtDad: GenotypeType, gtMom: GenotypeType) {

  def gtString(v: Variant, gt: GenotypeType): String =
    if (gt == HomRef)
      v.ref + "/" + v.ref
    else if (gt == Het)
      v.ref + "/" + v.alt
    else if (gt == HomVar)
      v.alt + "/" + v.alt
    else
      "./."

  def implicatedSamplesWithCounts: Iterator[(Int, (Int, Int))] = {
    if      (code == 2 || code == 1)                             Iterator(trio.kid, trio.dad, trio.mom)
    else if (code == 6 || code == 3 || code == 11 || code == 12) Iterator(trio.kid, trio.dad)
    else if (code == 4 || code == 7 || code == 9  || code == 10) Iterator(trio.kid, trio.mom)
    else                                                         Iterator(trio.kid) }
    .map((_, (1, if (variant.isSNP) 1 else 0)))

  def toLineMendel(sampleIds: IndexedSeq[String]): String = {
    val v = variant
    val t = trio
    val errorString = gtString(v, gtDad) + " x " + gtString(v, gtMom) + " -> " + gtString(v, gtKid)
    t.fam.getOrElse("0") + "\t" + sampleIds(t.kid) + "\t" + v.contig + "\t" +
      v.contig + ":" + v.start + ":" + v.ref + ":" + v.alt + "\t" + code + "\t" + errorString
  }
}

object MendelErrors {

  def getCode(gts: IndexedSeq[GenotypeType], copyState: CopyState): Int = {
    (gts(1), gts(2), gts(0), copyState) match {  // (gtDad, gtMom, gtKid)
      case (HomRef, HomRef,    Het,  Auto) => 2  // Kid is Het
      case (HomVar, HomVar,    Het,  Auto) => 1
      case (HomRef, HomRef, HomVar,  Auto) => 5  // Kid is HomVar
      case (HomRef,      _, HomVar,  Auto) => 3
      case (     _, HomRef, HomVar,  Auto) => 4
      case (HomVar, HomVar, HomRef,  Auto) => 8  // Kid is HomRef
      case (HomVar,      _, HomRef,  Auto) => 6
      case (     _, HomVar, HomRef,  Auto) => 7
      case (     _, HomVar, HomRef, HemiX) => 9  // Kid is hemizygous
      case (     _, HomRef, HomVar, HemiX) => 10
      case (HomVar,      _, HomRef, HemiY) => 11
      case (HomRef,      _, HomVar, HemiY) => 12
      case _                               => 0  // No error
    }
  }

  def apply(vds: VariantDataset, preTrios: Array[CompleteTrio]): MendelErrors = {

    val trios = preTrios.filter(_.sex.isDefined)
    val nSamplesDiscarded = preTrios.size - trios.size

    if (nSamplesDiscarded > 0)
<<<<<<< HEAD
      warning(nSamplesDiscarded + (if (nSamplesDiscarded > 1) " children" else " child") + " with undefined sex discarded.")
=======
      warning(nSamplesDiscarded + (if (nSamplesDiscarded > 1) " trios" else " trio") +
        " discarded: sex of child undefined.")
>>>>>>> 31491b8c

    println("Computing Mendel errors for " + trios.size + (if (trios.size == 1) " child." else " children."))

    val sampleTrioRoles: Array[List[(Int, Int)]] = Array.fill[List[(Int, Int)]](vds.nSamples)(List())
    trios.zipWithIndex.foreach { case (t, ti) =>
      sampleTrioRoles(t.kid) ::= (ti, 0)
      sampleTrioRoles(t.dad) ::= (ti, 1)
      sampleTrioRoles(t.mom) ::= (ti, 2)
    }

    val sc = vds.sparkContext
    val sampleTrioRolesBc = sc.broadcast(sampleTrioRoles)
    val triosBc = sc.broadcast(trios)
    // all trios have defined sex, see filter above
    val trioSexBc = sc.broadcast(trios.map(_.sex.get))

    val zeroVal: MultiArray2[GenotypeType] = MultiArray2.fill(trios.length,3)(NoCall)

    def seqOp(a: MultiArray2[GenotypeType], s: Int, g: Genotype): MultiArray2[GenotypeType] = {
      sampleTrioRolesBc.value(s).foreach{ case (ti, ri) => a.update(ti,ri,g.gtType) }
      a
    }

    def mergeOp(a: MultiArray2[GenotypeType], b: MultiArray2[GenotypeType]): MultiArray2[GenotypeType] = {
      for ((i,j) <- a.indices)
        if (b(i,j) != NoCall)
          a(i,j) = b(i,j)
      a
    }

    new MendelErrors(trios, vds.sampleIds,
      vds
        .aggregateByVariantWithKeys(zeroVal)(
          (a, v, s, g) => seqOp(a, s, g),
          mergeOp)
        .flatMap { case (v, a) =>
          a.rows.flatMap { case (row) => val code = getCode(row, v.copyState(trioSexBc.value(row.i)))
            if (code != 0)
              Some(new MendelError(v, triosBc.value(row.i), code, row(0), row(1), row(2)))
            else
              None
          }
        }
        .cache()
    )
  }
}

case class MendelErrors(trios:        Array[CompleteTrio],
                        sampleIds:    IndexedSeq[String],
                        mendelErrors: RDD[MendelError]) {

  val sc = mendelErrors.sparkContext
  val trioFam = trios.iterator.flatMap(t => t.fam.map(f => (t.kid, f))).toMap
  val nuclearFams = Pedigree.nuclearFams(trios)

  def nErrorPerVariant: RDD[(Variant, Int)] = {
    mendelErrors
      .map(_.variant)
      .countByValueRDD()
  }

  def nErrorPerNuclearFamily: RDD[((Int, Int), (Int, Int))] = {
    val parentsRDD = sc.parallelize(nuclearFams.keys.toSeq)
    mendelErrors
      .map(me => ((me.trio.dad, me.trio.mom), (1, if (me.variant.isSNP) 1 else 0)))
      .union(parentsRDD.map((_, (0, 0))))
      .reduceByKey((x, y) => (x._1 + y._1, x._2 + y._2))
  }

  def nErrorPerIndiv: RDD[(Int, (Int, Int))] = {
    val indivRDD = sc.parallelize(trios.flatMap(t => Iterator(t.kid, t.dad, t.mom)).distinct)
    mendelErrors
      .flatMap(_.implicatedSamplesWithCounts)
      .union(indivRDD.map((_, (0, 0))))
      .reduceByKey((x, y) => (x._1 + y._1, x._2 + y._2))
  }

  def writeMendel(filename: String) {
    val sampleIdsBc = sc.broadcast(sampleIds)
    mendelErrors.map(_.toLineMendel(sampleIdsBc.value))
      .writeTable(filename, Some("FID\tKID\tCHR\tSNP\tCODE\tERROR"))
  }

  def writeMendelF(filename: String) {
    val trioFamBc = sc.broadcast(trioFam)
    val nuclearFamsBc = sc.broadcast(nuclearFams)
    val sampleIdsBc = sc.broadcast(sampleIds)
    val lines = nErrorPerNuclearFamily.map{ case ((dad, mom), (n, nSNP)) =>
      trioFamBc.value.getOrElse(dad, "0") + "\t" + sampleIdsBc.value(dad) + "\t" + sampleIdsBc.value(mom) + "\t" +
        nuclearFamsBc.value((dad, mom)).size + "\t" + n + "\t" + nSNP + "\n"
    }.collect()
    writeTable(filename, sc.hadoopConfiguration, lines, Some("FID\tPAT\tMAT\tCHLD\tN\tNSNP"))
  }

  def writeMendelI(filename: String) {
    val trioFamBc = sc.broadcast(trioFam)
    val sampleIdsBc = sc.broadcast(sampleIds)
    val lines = nErrorPerIndiv.map { case (s, (n, nSNP)) =>
      trioFamBc.value.getOrElse(s, "0") + "\t" + sampleIdsBc.value(s) + "\t" + n + "\t" + nSNP + "\n"
    }.collect()
    writeTable(filename, sc.hadoopConfiguration, lines, Some("FID\tIID\tN\tNSNP"))
  }

  def writeMendelL(filename: String) {
    nErrorPerVariant.map{ case (v, n) =>
      v.contig + "\t" + v.contig + ":" + v.start + ":" + v.ref + ":" + v.alt + "\t" + n
    }.writeTable(filename, Some("CHR\tSNP\tN"))
  }
}<|MERGE_RESOLUTION|>--- conflicted
+++ resolved
@@ -62,12 +62,8 @@
     val nSamplesDiscarded = preTrios.size - trios.size
 
     if (nSamplesDiscarded > 0)
-<<<<<<< HEAD
-      warning(nSamplesDiscarded + (if (nSamplesDiscarded > 1) " children" else " child") + " with undefined sex discarded.")
-=======
       warning(nSamplesDiscarded + (if (nSamplesDiscarded > 1) " trios" else " trio") +
         " discarded: sex of child undefined.")
->>>>>>> 31491b8c
 
     println("Computing Mendel errors for " + trios.size + (if (trios.size == 1) " child." else " children."))
 
