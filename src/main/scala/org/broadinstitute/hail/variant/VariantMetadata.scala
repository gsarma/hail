package org.broadinstitute.hail.variant

import org.broadinstitute.hail.annotations._
import org.broadinstitute.hail.io.annotators.SampleAnnotator

object VariantMetadata {

  def apply(sampleIds: Array[String]): VariantMetadata = new VariantMetadata(Array.empty[(String, String)],
    sampleIds,
    Annotation.emptyIndexedSeq(sampleIds.length),
    Annotation.emptySignature,
    Annotation.emptySignature)

  def apply(filters: IndexedSeq[(String, String)], sampleIds: Array[String],
    sa: IndexedSeq[Annotation], sas: Signature, vas: Signature): VariantMetadata = {
    new VariantMetadata(filters, sampleIds, sa, sas, vas)
  }
}

case class VariantMetadata(filters: IndexedSeq[(String, String)],
  sampleIds: IndexedSeq[String],
  sampleAnnotations: IndexedSeq[Annotation],
  saSignatures: Signature,
  vaSignatures: Signature,
  wasSplit: Boolean = false) {

  def nSamples: Int = sampleIds.length
<<<<<<< HEAD

  def annotateSamples(annotator: SampleAnnotator): VariantMetadata = {
    copy(sampleAnnotations = sampleIds.zip(sampleAnnotations)
      .map { case (id, sa) => annotator.annotate(id, sa)},
      sampleAnnotationSignatures = annotator.metadata() ++ sampleAnnotationSignatures
    )
  }

  def addSampleAnnotations(sas: Annotations, sa: IndexedSeq[Annotations]): VariantMetadata =
    copy(
      sampleAnnotationSignatures = sampleAnnotationSignatures ++ sas,
      sampleAnnotations = sampleAnnotations.zip(sa).map { case (a1, a2) => a1 ++ a2 })

  def addVariantAnnotationSignatures(newSigs: Annotations): VariantMetadata =
    copy(
      variantAnnotationSignatures = variantAnnotationSignatures ++ newSigs)

  def addVariantAnnotationSignatures(key: String, sig: Any): VariantMetadata =
    copy(
      variantAnnotationSignatures = variantAnnotationSignatures +(key, sig)
    )

  def removeVariantAnnotationSignatures(key: String): VariantMetadata =
    copy(
      variantAnnotationSignatures = variantAnnotationSignatures - key)
=======
>>>>>>> 013a7eae
}<|MERGE_RESOLUTION|>--- conflicted
+++ resolved
@@ -25,32 +25,4 @@
   wasSplit: Boolean = false) {
 
   def nSamples: Int = sampleIds.length
-<<<<<<< HEAD
-
-  def annotateSamples(annotator: SampleAnnotator): VariantMetadata = {
-    copy(sampleAnnotations = sampleIds.zip(sampleAnnotations)
-      .map { case (id, sa) => annotator.annotate(id, sa)},
-      sampleAnnotationSignatures = annotator.metadata() ++ sampleAnnotationSignatures
-    )
-  }
-
-  def addSampleAnnotations(sas: Annotations, sa: IndexedSeq[Annotations]): VariantMetadata =
-    copy(
-      sampleAnnotationSignatures = sampleAnnotationSignatures ++ sas,
-      sampleAnnotations = sampleAnnotations.zip(sa).map { case (a1, a2) => a1 ++ a2 })
-
-  def addVariantAnnotationSignatures(newSigs: Annotations): VariantMetadata =
-    copy(
-      variantAnnotationSignatures = variantAnnotationSignatures ++ newSigs)
-
-  def addVariantAnnotationSignatures(key: String, sig: Any): VariantMetadata =
-    copy(
-      variantAnnotationSignatures = variantAnnotationSignatures +(key, sig)
-    )
-
-  def removeVariantAnnotationSignatures(key: String): VariantMetadata =
-    copy(
-      variantAnnotationSignatures = variantAnnotationSignatures - key)
-=======
->>>>>>> 013a7eae
 }