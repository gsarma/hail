package org.broadinstitute.hail.variant

import java.nio.ByteBuffer

import org.apache.spark.{SparkEnv, SparkContext}
import org.apache.spark.rdd.RDD
import org.apache.spark.sql.SQLContext
import org.broadinstitute.hail.Utils._
import scala.language.implicitConversions
import org.broadinstitute.hail.annotations._

import scala.reflect.ClassTag
import scala.reflect.runtime.universe._


object VariantSampleMatrix {
  def apply(metadata: VariantMetadata,
    rdd: RDD[(Variant, AnnotationData, Iterable[Genotype])]): VariantDataset = {
    new VariantSampleMatrix(metadata, rdd)

  }

  def read(sqlContext: SQLContext, dirname: String): VariantDataset = {
    require(dirname.endsWith(".vds"))
    import RichRow._

    val metadata = readObjectFile(dirname + "/metadata.ser", sqlContext.sparkContext.hadoopConfiguration)(
      _.readObject().asInstanceOf[VariantMetadata])

    // val df = sqlContext.read.parquet(dirname + "/rdd.parquet")
    val df = sqlContext.parquetFile(dirname + "/rdd.parquet")
    new VariantSampleMatrix[Genotype](metadata, df.rdd.map(r =>
      (r.getVariant(0), r.getVariantAnnotations(1), r.getGenotypeStream(2))))
  }
}

class VariantSampleMatrix[T](val metadata: VariantMetadata,
  val localSamples: Array[Int],
  val rdd: RDD[(Variant, AnnotationData, Iterable[T])])
  (implicit ttt: TypeTag[T], tct: ClassTag[T],
    vct: ClassTag[Variant]) {

  def this(metadata: VariantMetadata, rdd: RDD[(Variant, AnnotationData, Iterable[T])])
    (implicit ttt: TypeTag[T], tct: ClassTag[T]) =
    this(metadata, Array.range(0, metadata.nSamples), rdd)

  def sampleIds: IndexedSeq[String] = metadata.sampleIds

  def nSamples: Int = metadata.sampleIds.length

  def nLocalSamples: Int = localSamples.length

  def copy[U](metadata: VariantMetadata = this.metadata,
    localSamples: Array[Int] = this.localSamples,
    rdd: RDD[(Variant, AnnotationData, Iterable[U])] = this.rdd)
    (implicit ttt: TypeTag[U], tct: ClassTag[U]): VariantSampleMatrix[U] =
    new VariantSampleMatrix(metadata, localSamples, rdd)

  def sparkContext: SparkContext = rdd.sparkContext

  def cache(): VariantSampleMatrix[T] = copy[T](rdd = rdd.cache())

  def repartition(nPartitions: Int) = copy[T](rdd = rdd.repartition(nPartitions))

  def nPartitions: Int = rdd.partitions.length

  def variants: RDD[Variant] = rdd.map(_._1)

  def variantsAndAnnotations: RDD[(Variant, AnnotationData)] = rdd.map { case (v, va, gs) => (v, va) }

  def nVariants: Long = variants.count()

  def expand(): RDD[(Variant, Int, T)] =
    mapWithKeys[(Variant, Int, T)]((v, s, g) => (v, s, g))

<<<<<<< HEAD
  def expandWithAnnotation(): RDD[(Variant, AnnotationData, Int, T)] =
    mapWithAll[(Variant, AnnotationData, Int, T)]((v, va, s, g) => (v, va, s, g))
=======
  def sampleVariants(fraction: Double): VariantSampleMatrix[T] =
    copy(rdd = rdd.sample(withReplacement = false, fraction, 1))
>>>>>>> eb9cfbde

  def mapValues[U](f: (T) => U)(implicit utt: TypeTag[U], uct: ClassTag[U]): VariantSampleMatrix[U] = {
    mapValuesWithAll((v, va, s, g) => f(g))
  }

  def mapValuesWithKeys[U](f: (Variant, Int, T) => U)
    (implicit utt: TypeTag[U], uct: ClassTag[U]): VariantSampleMatrix[U] = {
    mapValuesWithAll((v, va, s, g) => f(v, s, g))
  }

  def mapValuesWithAll[U](f: (Variant, AnnotationData, Int, T) => U)
    (implicit utt: TypeTag[U], uct: ClassTag[U]): VariantSampleMatrix[U] = {
    val localSamplesBc = sparkContext.broadcast(localSamples)
    copy(rdd = rdd.map { case (v, va, gs) =>
      (v, va, localSamplesBc.value.view.zip(gs.view)
        .map { case (s, t) => f(v, va, s, t) })

    })
  }

  def map[U](f: T => U)(implicit uct: ClassTag[U]): RDD[U] =
    mapWithKeys((v, s, g) => f(g))

  def mapWithKeys[U](f: (Variant, Int, T) => U)(implicit uct: ClassTag[U]): RDD[U] = {
    val localSamplesBc = sparkContext.broadcast(localSamples)
    rdd
      .flatMap { case (v, va, gs) => localSamplesBc.value.view.zip(gs.view)
        .map { case (s, g) => f(v, s, g) }
      }
  }

  def mapWithAll[U](f: (Variant, AnnotationData, Int, T) => U)(implicit uct: ClassTag[U]): RDD[U] = {
    val localSamplesBc = sparkContext.broadcast(localSamples)
    rdd
      .flatMap { case (v, va, gs) => localSamplesBc.value.view.zip(gs.view)
        .map { case (s, g) => f(v, va, s, g) }
      }
  }

  def flatMap[U](f: T => TraversableOnce[U])(implicit uct: ClassTag[U]): RDD[U] =
    flatMapWithKeys((v, s, g) => f(g))

  def flatMapWithKeys[U](f: (Variant, Int, T) => TraversableOnce[U])(implicit uct: ClassTag[U]): RDD[U] = {
    val localSamplesBc = sparkContext.broadcast(localSamples)
    rdd
      .flatMap { case (v, va, gs) => localSamplesBc.value.view.zip(gs.view)
        .flatMap { case (s, g) => f(v, s, g) }
      }
  }

  def filterVariants(p: (Variant, Annotations[String]) => Boolean): VariantSampleMatrix[T] =
    copy(rdd = rdd.filter { case (v, va, gs) => p(v, va) })

  def filterVariants(ilist: IntervalList): VariantSampleMatrix[T] =
    filterVariants((v, va) => ilist.contains(v.contig, v.start))

  def filterSamples(p: (Int, AnnotationData) => Boolean): VariantSampleMatrix[T] = {
    val mask = localSamples.zip(metadata.sampleAnnotations).map { case (s, sa) => p(s, sa) }
    val maskBc = sparkContext.broadcast(mask)
    copy[T](localSamples = localSamples.zipWithIndex
      .filter { case (s, i) => mask(i) }
      .map(_._1),
      rdd = rdd.map { case (v, va, gs) =>
        (v, va, maskBc.value.view.zip(gs.view)
          .filter(_._1)
          .map(_._2))
      })
  }

  def aggregateBySample[U](zeroValue: U)(
    seqOp: (U, T) => U,
    combOp: (U, U) => U)(implicit utt: TypeTag[U], uct: ClassTag[U]): RDD[(Int, U)] =
    aggregateBySampleWithKeys(zeroValue)((e, v, s, g) => seqOp(e, g), combOp)

  def aggregateBySampleWithKeys[U](zeroValue: U)(
    seqOp: (U, Variant, Int, T) => U,
    combOp: (U, U) => U)(implicit utt: TypeTag[U], uct: ClassTag[U]): RDD[(Int, U)] = {
    aggregateBySampleWithAll(zeroValue)((e, v, va, s, g) => seqOp(e, v, s, g), combOp)
  }

  def aggregateBySampleWithAll[U](zeroValue: U)(
    seqOp: (U, Variant, AnnotationData, Int, T) => U,
    combOp: (U, U) => U)(implicit utt: TypeTag[U], uct: ClassTag[U]): RDD[(Int, U)] = {

    val localSamplesBc = sparkContext.broadcast(localSamples)

    val serializer = SparkEnv.get.serializer.newInstance()
    val zeroBuffer = serializer.serialize(zeroValue)
    val zeroArray = new Array[Byte](zeroBuffer.limit)
    zeroBuffer.get(zeroArray)

    rdd
      .mapPartitions { (it: Iterator[(Variant, AnnotationData, Iterable[T])]) =>
        val serializer = SparkEnv.get.serializer.newInstance()
        def copyZeroValue() = serializer.deserialize[U](ByteBuffer.wrap(zeroArray))
        val arrayZeroValue = Array.fill[U](localSamplesBc.value.length)(copyZeroValue())

        localSamplesBc.value.iterator
          .zip(it.foldLeft(arrayZeroValue) { case (acc, (v, va, gs)) =>
            for ((g, i) <- gs.zipWithIndex)
              acc(i) = seqOp(acc(i), v, va, localSamplesBc.value(i), g)
            acc
          }.iterator)
      }.foldByKey(zeroValue)(combOp)
  }

  def aggregateByVariant[U](zeroValue: U)(
    seqOp: (U, T) => U,
    combOp: (U, U) => U)(implicit utt: TypeTag[U], uct: ClassTag[U]): RDD[(Variant, U)] =
    aggregateByVariantWithAll(zeroValue)((e, v, va, s, g) => seqOp(e, g), combOp)

  def aggregateByVariantWithKeys[U](zeroValue: U)(
    seqOp: (U, Variant, Int, T) => U,
    combOp: (U, U) => U)(implicit utt: TypeTag[U], uct: ClassTag[U]): RDD[(Variant, U)] = {
    aggregateByVariantWithAll(zeroValue)((e, v, va, s, g) => seqOp(e, v, s, g), combOp)
  }

  def aggregateByVariantWithAll[U](zeroValue: U)(
    seqOp: (U, Variant, AnnotationData, Int, T) => U,
    combOp: (U, U) => U)(implicit utt: TypeTag[U], uct: ClassTag[U]): RDD[(Variant, U)] = {

    val localSamplesBc = sparkContext.broadcast(localSamples)

    // Serialize the zero value to a byte array so that we can get a new clone of it on each key
    val zeroBuffer = SparkEnv.get.serializer.newInstance().serialize(zeroValue)
    val zeroArray = new Array[Byte](zeroBuffer.limit)
    zeroBuffer.get(zeroArray)

    rdd
      .map { case (v, va, gs) =>
        val serializer = SparkEnv.get.serializer.newInstance()
        val zeroValue = serializer.deserialize[U](ByteBuffer.wrap(zeroArray))

        (v, gs.zipWithIndex.foldLeft(zeroValue) { case (acc, (g, i)) =>
          seqOp(acc, v, va, localSamplesBc.value(i), g)
        })
      }
  }

  def foldBySample(zeroValue: T)(combOp: (T, T) => T): RDD[(Int, T)] = {

    val localSamplesBc = sparkContext.broadcast(localSamples)
    val localtct = tct

    val serializer = SparkEnv.get.serializer.newInstance()
    val zeroBuffer = serializer.serialize(zeroValue)
    val zeroArray = new Array[Byte](zeroBuffer.limit)
    zeroBuffer.get(zeroArray)

    rdd
      .mapPartitions { (it: Iterator[(Variant, AnnotationData, Iterable[T])]) =>
        val serializer = SparkEnv.get.serializer.newInstance()
        def copyZeroValue() = serializer.deserialize[T](ByteBuffer.wrap(zeroArray))(localtct)
        val arrayZeroValue = Array.fill[T](localSamplesBc.value.length)(copyZeroValue())
        localSamplesBc.value.iterator
          .zip(it.foldLeft(arrayZeroValue) { case (acc, (v, va, gs)) =>
            for ((g, i) <- gs.zipWithIndex)
              acc(i) = combOp(acc(i), g)
            acc
          }.iterator)
      }.foldByKey(zeroValue)(combOp)
  }

  def foldByVariant(zeroValue: T)(combOp: (T, T) => T): RDD[(Variant, T)] =
    rdd.map { case (v, va, gs) => (v, gs.foldLeft(zeroValue)((acc, g) => combOp(acc, g))) }

  def same(that: VariantSampleMatrix[T]): Boolean = {
    println(metadata == that.metadata)
    metadata == that.metadata &&
      localSamples.sameElements(that.localSamples) &&
      rdd.map { case (v, va, gs) => (v, (va, gs)) }
        .fullOuterJoin(that.rdd.map { case (v, va, gs) => (v, (va, gs)) })
        .map { case (v, t) => t match {
          case (Some((va1, it1)), Some((va2, it2))) =>
            it1.sameElements(it2) && va1 == va2
          case _ => false
        }
        }.reduce(_ && _)
  }
    def mapAnnotationsWithAggregate[U](zeroValue: U)(
    seqOp: (U, Variant, Int, T) => U,
    combOp: (U, U) => U,
    mapOp: (AnnotationData, U) => AnnotationData)
    (implicit utt: TypeTag[U], uct: ClassTag[U]): VariantSampleMatrix[T] = {
    val localSamplesBc = sparkContext.broadcast(localSamples)
    // Serialize the zero value to a byte array so that we can get a new clone of it on each key
    val zeroBuffer = SparkEnv.get.serializer.newInstance().serialize(zeroValue)
    val zeroArray = new Array[Byte](zeroBuffer.limit)
    zeroBuffer.get(zeroArray)

    this.copy(rdd = rdd
      .map { case (v, va, gs) =>
        val serializer = SparkEnv.get.serializer.newInstance()
        val zeroValue = serializer.deserialize[U](ByteBuffer.wrap(zeroArray))

        (v, mapOp(va, gs.zipWithIndex.foldLeft(zeroValue) { case (acc, (g, i)) =>
          seqOp(acc, v, localSamplesBc.value(i), g)
        }), gs)
      })
  }

  def addVariantSignatures(maps: Map[String, Map[String, AnnotationSignature]] = Map.empty[String, Map[String, AnnotationSignature]],
    vals: Map[String, AnnotationSignature] = Map.empty[String, AnnotationSignature]): VariantSampleMatrix[T] = {
    this.copy(metadata = this.metadata.copy(variantAnnotationSignatures =
      this.metadata.variantAnnotationSignatures.addMaps(maps).addVals(vals)))
  }

  def addSampleSignatures(maps: Map[String, Map[String, AnnotationSignature]] = Map.empty[String, Map[String, AnnotationSignature]],
    vals: Map[String, AnnotationSignature] = Map.empty[String, AnnotationSignature]): VariantSampleMatrix[T] = {
    this.copy(metadata = this.metadata.copy(sampleAnnotationSignatures =
      this.metadata.sampleAnnotationSignatures.addMaps(maps).addVals(vals)))
  }
}

// FIXME AnyVal Scala 2.11
class RichVDS(vds: VariantDataset) {

  def write(sqlContext: SQLContext, dirname: String, compress: Boolean = true) {
    import sqlContext.implicits._

    require(dirname.endsWith(".vds"))

    val hConf = vds.sparkContext.hadoopConfiguration
    hadoopMkdir(dirname, hConf)
    writeObjectFile(dirname + "/metadata.ser", hConf)(
      _.writeObject(vds.metadata))

    // rdd.toDF().write.parquet(dirname + "/rdd.parquet")
    vds.rdd
      .map { case (v, va, gs) => (v, va, gs.toGenotypeStream(v, compress)) }
      .toDF()
      .saveAsParquetFile(dirname + "/rdd.parquet")
  }
}<|MERGE_RESOLUTION|>--- conflicted
+++ resolved
@@ -73,13 +73,11 @@
   def expand(): RDD[(Variant, Int, T)] =
     mapWithKeys[(Variant, Int, T)]((v, s, g) => (v, s, g))
 
-<<<<<<< HEAD
   def expandWithAnnotation(): RDD[(Variant, AnnotationData, Int, T)] =
     mapWithAll[(Variant, AnnotationData, Int, T)]((v, va, s, g) => (v, va, s, g))
-=======
+
   def sampleVariants(fraction: Double): VariantSampleMatrix[T] =
     copy(rdd = rdd.sample(withReplacement = false, fraction, 1))
->>>>>>> eb9cfbde
 
   def mapValues[U](f: (T) => U)(implicit utt: TypeTag[U], uct: ClassTag[U]): VariantSampleMatrix[U] = {
     mapValuesWithAll((v, va, s, g) => f(g))
