package org.broadinstitute.hail.vcf

import org.broadinstitute.hail.variant._
import org.broadinstitute.hail.Utils._
import scala.collection.JavaConverters._

class BufferedLineIterator(bit: BufferedIterator[String]) extends htsjdk.tribble.readers.LineIterator {
  override def peek(): String = bit.head

  override def hasNext: Boolean = bit.hasNext

  override def next(): String = bit.next()

  override def remove() { throw new UnsupportedOperationException }
}

<<<<<<< HEAD
class HtsjdkRecordReader(codec: htsjdk.variant.vcf.VCFCodec)
  extends AbstractRecordReader {
  override def readRecord(line: String): (Variant, GenotypeStream) = {
=======
class HtsjdkRecordReader(codec: htsjdk.variant.vcf.VCFCodec) extends Serializable {
  def readRecord(line: String): Iterator[(Variant, Iterator[Genotype])] = {
>>>>>>> f65627e9

    val vc = codec.decode(line)

    val ref = vc.getReference.getBaseString
    val variant = Variant(vc.getContig,
      vc.getStart,
      ref,
      vc.getAlternateAlleles.iterator.asScala.map(a => AltAllele(ref, a.getBaseString)).toArray)

    val gb = new GenotypeBuilder(variant)

    // FIXME compress
    val gsb = new GenotypeStreamBuilder(variant, true)
    vc.getGenotypes.iterator.asScala.foreach { g =>

      val alleles = g.getAlleles.asScala
      assert(alleles.length == 2)
      val a0 = alleles(0)
      val a1 = alleles(1)

      assert(a0.isCalled || a0.isNoCall)
      assert(a1.isCalled || a1.isNoCall)

      gb.clear()

      var pl = g.getPL

      if (a0.isCalled) {
        val i = vc.getAlleleIndex(a0)
        val j = vc.getAlleleIndex(a1)
        val gt = if (i <= j)
          Genotype.gtIndex(i, j)
        else
          Genotype.gtIndex(j, i)
        gb.setGT(gt)

        if (pl != null && pl(gt) != 0) {
          // FIXME warn
          pl = pl.clone()
          pl(gt) = 0
        }
      }

      if (g.hasAD)
        gb.setAD(g.getAD)
      if (g.hasDP)
        gb.setDP(g.getDP)

      assert((pl != null) == g.hasPL)
      if (pl != null)
        gb.setPL(pl)

      // FIXME write htsjdk Genotype?
      gsb.write(gb)
    }

    (variant, gsb.result())
  }
}

<<<<<<< HEAD
object HtsjdkRecordReaderBuilder extends AbstractRecordReaderBuilder {
  def result(headerLines: Array[String]): HtsjdkRecordReader = {
=======
object HtsjdkRecordReader {
  def apply(headerLines: Array[String]): HtsjdkRecordReader = {
>>>>>>> f65627e9
    val codec = new htsjdk.variant.vcf.VCFCodec()
    codec.readHeader(new BufferedLineIterator(headerLines.iterator.buffered))
    new HtsjdkRecordReader(codec)
  }
}<|MERGE_RESOLUTION|>--- conflicted
+++ resolved
@@ -14,15 +14,8 @@
   override def remove() { throw new UnsupportedOperationException }
 }
 
-<<<<<<< HEAD
-class HtsjdkRecordReader(codec: htsjdk.variant.vcf.VCFCodec)
-  extends AbstractRecordReader {
-  override def readRecord(line: String): (Variant, GenotypeStream) = {
-=======
 class HtsjdkRecordReader(codec: htsjdk.variant.vcf.VCFCodec) extends Serializable {
-  def readRecord(line: String): Iterator[(Variant, Iterator[Genotype])] = {
->>>>>>> f65627e9
-
+  def readRecord(line: String): (Variant, Iterable[Genotype]) = {
     val vc = codec.decode(line)
 
     val ref = vc.getReference.getBaseString
@@ -82,13 +75,8 @@
   }
 }
 
-<<<<<<< HEAD
-object HtsjdkRecordReaderBuilder extends AbstractRecordReaderBuilder {
-  def result(headerLines: Array[String]): HtsjdkRecordReader = {
-=======
 object HtsjdkRecordReader {
   def apply(headerLines: Array[String]): HtsjdkRecordReader = {
->>>>>>> f65627e9
     val codec = new htsjdk.variant.vcf.VCFCodec()
     codec.readHeader(new BufferedLineIterator(headerLines.iterator.buffered))
     new HtsjdkRecordReader(codec)
